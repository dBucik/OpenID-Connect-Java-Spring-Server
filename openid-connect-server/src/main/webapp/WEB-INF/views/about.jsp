<%@ taglib uri="http://java.sun.com/jsp/jstl/core" prefix="c"%>
<%@ taglib prefix="o" tagdir="/WEB-INF/tags"%>
<%@ taglib prefix="security"
	uri="http://www.springframework.org/security/tags"%>

<!-- TODO: highlight proper section of topbar; what is the right way to do this? -->

<<<<<<< HEAD
<o:header title="welcome" />
<o:topbar pageName="About" />
=======
<o:header title="About"/>
<o:topbar pageName="About"/>
>>>>>>> 023dd440
<div class="container-fluid main">
	<div class="row-fluid">
		<o:sidebar />
		<div class="span10">
			<!-- Main hero unit for a primary marketing message or call to action -->
			<div class="hero-unit">

				<o:aboutContent />

			</div>


		</div>
	</div>
</div>
<o:footer /><|MERGE_RESOLUTION|>--- conflicted
+++ resolved
@@ -5,13 +5,8 @@
 
 <!-- TODO: highlight proper section of topbar; what is the right way to do this? -->
 
-<<<<<<< HEAD
-<o:header title="welcome" />
-<o:topbar pageName="About" />
-=======
 <o:header title="About"/>
 <o:topbar pageName="About"/>
->>>>>>> 023dd440
 <div class="container-fluid main">
 	<div class="row-fluid">
 		<o:sidebar />
@@ -27,4 +22,4 @@
 		</div>
 	</div>
 </div>
-<o:footer />+<o:footer/>