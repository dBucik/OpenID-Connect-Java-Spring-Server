<%@ taglib prefix="authz"
	uri="http://www.springframework.org/security/tags"%>
<%@ taglib prefix="c" uri="http://java.sun.com/jsp/jstl/core"%>
<%@ taglib prefix="o" tagdir="/WEB-INF/tags"%>
<o:header title="Log In" />
<script type="text/javascript">
<!--

$(document).ready(function() {
	$('#j_username').focus();
});

//-->
</script>
<o:topbar />
<div class="container main">

	<h1>Login with Username and Password</h1>

	<c:if test="${ param.error != null }">
		<div class="alert alert-error">The system was unable to log you
			in. Please try again.</div>
	</c:if>

<<<<<<< HEAD
	<form action="<%=request.getContextPath()%>/j_spring_security_check"
		method="POST" class="well span3 offset1">
		<fieldset>
			<div class="input-prepend">
				<span class="add-on"><i class="icon-user"></i></span><input
					type="text" name="j_username" id="j_username" value=""
					spellcheck="false" autocomplete="off" autocapitalize="off"
					autocorrect="off" placeholder="Username">
			</div>
			<div class="input-prepend">
				<span class="add-on"><i class="icon-lock"></i></span><input
					type="password" name="j_password" id="j_password"
					spellcheck="false" autocomplete="off" autocapitalize="off"
					autocorrect="off" placeholder="Password">
			</div>
			<div class="form-actions">
				<input type="submit" name="submit" value="Login" class="btn">
			</div>
		</fieldset>
	</form>
=======

<div class="row-fluid">
   <form action="<%=request.getContextPath()%>/j_spring_security_check" method="POST">
      <div class="span4 offset1 well">
         <div class="input-prepend"><span class="add-on"><i class="icon-user"></i></span><input type="text" placeholder="Username" autocorrect="off" autocapitalize="off" autocomplete="off" spellcheck="false" value="" id="j_username" name="j_username" class="span11"></div>
         <div class="input-prepend"><span class="add-on"><i class="icon-lock"></i></span><input type="password" placeholder="Password" autocorrect="off" autocapitalize="off" autocomplete="off" spellcheck="false" id="j_password" name="j_password" class="span11"></div>
         <div class="form-actions"><input type="submit" class="btn" value="Login" name="submit"></div>
      </div>
   </form>
</div>
>>>>>>> 023dd440

</div>
<o:footer /><|MERGE_RESOLUTION|>--- conflicted
+++ resolved
@@ -22,28 +22,6 @@
 			in. Please try again.</div>
 	</c:if>
 
-<<<<<<< HEAD
-	<form action="<%=request.getContextPath()%>/j_spring_security_check"
-		method="POST" class="well span3 offset1">
-		<fieldset>
-			<div class="input-prepend">
-				<span class="add-on"><i class="icon-user"></i></span><input
-					type="text" name="j_username" id="j_username" value=""
-					spellcheck="false" autocomplete="off" autocapitalize="off"
-					autocorrect="off" placeholder="Username">
-			</div>
-			<div class="input-prepend">
-				<span class="add-on"><i class="icon-lock"></i></span><input
-					type="password" name="j_password" id="j_password"
-					spellcheck="false" autocomplete="off" autocapitalize="off"
-					autocorrect="off" placeholder="Password">
-			</div>
-			<div class="form-actions">
-				<input type="submit" name="submit" value="Login" class="btn">
-			</div>
-		</fieldset>
-	</form>
-=======
 
 <div class="row-fluid">
    <form action="<%=request.getContextPath()%>/j_spring_security_check" method="POST">
@@ -54,7 +32,6 @@
       </div>
    </form>
 </div>
->>>>>>> 023dd440
 
 </div>
-<o:footer />+<o:footer/>