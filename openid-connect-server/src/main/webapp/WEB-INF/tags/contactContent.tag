<<<<<<< HEAD
<h2>Contact</h2>
<p>
	For general assistance, email Bob at <a
		href="mailto:email@address.com?Subject=OIDC%20Server%20Assistance">email@address.com</a>.
	To offer feedback, email Sue at <a
		href="mailto:email@address.com?Subject=OIDC%20Server%20Feedback">email@address.com</a>.
	To report a system failure or bug report, email Joe at <a
		href="mailto:email@address.com?Subject=OIDC%20Server%20Failure">email@address.com</a>.
=======
<h2>Contact</h2>    
<p>    
To report bugs with the MITREid Connect software itself, use the <a href="https://github.com/mitreid-connect/OpenID-Connect-Java-Spring-Server/issues">GitHub issue tracker</a>.
For problems relating to this server, contact the server's administrator.
>>>>>>> 023dd440
</p><|MERGE_RESOLUTION|>--- conflicted
+++ resolved
@@ -1,16 +1,5 @@
-<<<<<<< HEAD
-<h2>Contact</h2>
-<p>
-	For general assistance, email Bob at <a
-		href="mailto:email@address.com?Subject=OIDC%20Server%20Assistance">email@address.com</a>.
-	To offer feedback, email Sue at <a
-		href="mailto:email@address.com?Subject=OIDC%20Server%20Feedback">email@address.com</a>.
-	To report a system failure or bug report, email Joe at <a
-		href="mailto:email@address.com?Subject=OIDC%20Server%20Failure">email@address.com</a>.
-=======
 <h2>Contact</h2>    
 <p>    
 To report bugs with the MITREid Connect software itself, use the <a href="https://github.com/mitreid-connect/OpenID-Connect-Java-Spring-Server/issues">GitHub issue tracker</a>.
 For problems relating to this server, contact the server's administrator.
->>>>>>> 023dd440
 </p>