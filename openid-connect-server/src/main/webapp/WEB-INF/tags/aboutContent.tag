--- conflicted
+++ resolved
@@ -2,13 +2,6 @@
 <p>This OpenID Connect service is built from the MITREid Connect
 	Open Source project started by The MITRE Corporation.</p>
 <p>
-<<<<<<< HEAD
-	More information about the project can be found on our GitHub page: <a
-		href="http://github.com/mitreid-connect/">MTIREid Connect on
-		GitHub</a> There, you can submit bug reports, give feedback, or even
-	contribute code patches for additional features you'd like to see.
-=======
 More information about the project can be found at <a href="http://github.com/mitreid-connect/">MITREid Connect on GitHub</a>.
 There, you can submit bug reports, give feedback, or even contribute code patches for additional features you'd like to see.
->>>>>>> 023dd440
 </p>