--- conflicted
+++ resolved
@@ -95,20 +95,12 @@
 
 		}
 		catch (JsonSyntaxException e) {
-<<<<<<< HEAD
-			logger.error("addNewBlacklistedSite failed due to JsonSyntaxException: " , e);
-=======
 			logger.error("addNewBlacklistedSite failed due to JsonSyntaxException: ", e);
->>>>>>> 023dd440
 			m.put("code", HttpStatus.BAD_REQUEST);
 			m.put("errorMessage", "Could not save new blacklisted site. The server encountered a JSON syntax exception. Contact a system administrator for assistance.");
 			return "jsonErrorView";
 		} catch (IllegalStateException e) {
-<<<<<<< HEAD
-			logger.error("addNewBlacklistedSite failed due to IllegalStateException: " , e);
-=======
 			logger.error("addNewBlacklistedSite failed due to IllegalStateException", e);
->>>>>>> 023dd440
 			m.put("code", HttpStatus.BAD_REQUEST);
 			m.put("errorMessage", "Could not save new blacklisted site. The server encountered an IllegalStateException. Refresh and try again - if the problem persists, contact a system administrator for assistance.");
 			return "jsonErrorView";
@@ -135,20 +127,12 @@
 
 		}
 		catch (JsonSyntaxException e) {
-<<<<<<< HEAD
-			logger.error("updateBlacklistedSite failed due to JsonSyntaxException: " , e);
-=======
 			logger.error("updateBlacklistedSite failed due to JsonSyntaxException", e);
->>>>>>> 023dd440
 			m.put("code", HttpStatus.BAD_REQUEST);
 			m.put("errorMessage", "Could not update blacklisted site. The server encountered a JSON syntax exception. Contact a system administrator for assistance.");
 			return "jsonErrorView";
 		} catch (IllegalStateException e) {
-<<<<<<< HEAD
-			logger.error("updateBlacklistedSite failed due to IllegalStateException: " , e);
-=======
 			logger.error("updateBlacklistedSite failed due to IllegalStateException", e);
->>>>>>> 023dd440
 			m.put("code", HttpStatus.BAD_REQUEST);
 			m.put("errorMessage", "Could not update blacklisted site. The server encountered an IllegalStateException. Refresh and try again - if the problem persists, contact a system administrator for assistance.");
 			return "jsonErrorView";
