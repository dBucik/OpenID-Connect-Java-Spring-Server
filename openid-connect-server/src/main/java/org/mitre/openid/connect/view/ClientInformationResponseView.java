--- conflicted
+++ resolved
@@ -61,94 +61,21 @@
 
 		response.setContentType("application/json");
 
-<<<<<<< HEAD
-		ClientDetailsEntity c = (ClientDetailsEntity) model.get("client");
-		OAuth2AccessTokenEntity token = (OAuth2AccessTokenEntity) model.get("token");
-=======
 		RegisteredClient c = (RegisteredClient) model.get("client");
 		//OAuth2AccessTokenEntity token = (OAuth2AccessTokenEntity) model.get("token");
 		//String uri = (String)model.get("uri"); //request.getRequestURL() + "/" + c.getClientId();
 
->>>>>>> 023dd440
 		HttpStatus code = (HttpStatus) model.get("code");
 		if (code == null) {
 			code = HttpStatus.OK;
 		}
-<<<<<<< HEAD
-
-		JsonObject o = new JsonObject();
-
-		o.addProperty("client_id", c.getClientId());
-		if (c.getClientSecret() != null) {
-			o.addProperty("client_secret", c.getClientSecret());
-			o.addProperty("expires_at", 0); // TODO: do we want to let secrets expire?
-		}
-
-		if (c.getCreatedAt() != null) {
-			o.addProperty("issued_at", c.getCreatedAt().getTime());
-		}
-
-		o.addProperty("registration_access_token", token.getValue());
-
-		// TODO: urlencode the client id for safety?
-		String uri = request.getRequestURL() + "/" + c.getClientId();
-		o.addProperty("registration_client_uri", uri);
-
-
-		// add in all other client properties
-
-		// OAuth DynReg
-		o.add("redirect_uris", getAsArray(c.getRedirectUris()));
-		o.addProperty("client_name", c.getClientName());
-		o.addProperty("client_uri", c.getClientUri());
-		o.addProperty("logo_uri", c.getLogoUri());
-		o.add("contacts", getAsArray(c.getContacts()));
-		o.addProperty("tos_uri", c.getTosUri());
-		o.addProperty("token_endpoint_auth_method", c.getTokenEndpointAuthMethod() != null ? c.getTokenEndpointAuthMethod().getValue() : null);
-		o.addProperty("scope", c.getScope() != null ? Joiner.on(" ").join(c.getScope()) : null);
-		o.add("grant_types", getAsArray(c.getGrantTypes()));
-		o.addProperty("policy_uri", c.getPolicyUri());
-		o.addProperty("jwks_uri", c.getJwksUri());
-
-		// OIDC Registration
-		o.addProperty("application_type", c.getApplicationType() != null ? c.getApplicationType().getValue() : null);
-		o.addProperty("sector_identifier_uri", c.getSectorIdentifierUri());
-		o.addProperty("subject_type", c.getSubjectType() != null ? c.getSubjectType().getValue() : null);
-		o.addProperty("request_object_signing_alg", c.getRequestObjectSigningAlg() != null ? c.getRequestObjectSigningAlg().getAlgorithmName() : null);
-		o.addProperty("userinfo_signed_response_alg", c.getUserInfoSignedResponseAlg() != null ? c.getUserInfoSignedResponseAlg().getAlgorithmName() : null);
-		o.addProperty("userinfo_encrypted_response_alg", c.getUserInfoEncryptedResponseAlg() != null ? c.getUserInfoEncryptedResponseAlg().getAlgorithmName() : null);
-		o.addProperty("userinfo_encrypted_response_enc", c.getUserInfoEncryptedResponseEnc() != null ? c.getUserInfoEncryptedResponseEnc().getAlgorithmName() : null);
-		o.addProperty("id_token_signed_response_alg", c.getIdTokenSignedResponseAlg() != null ? c.getIdTokenSignedResponseAlg().getAlgorithmName() : null);
-		o.addProperty("id_token_encrypted_response_alg", c.getIdTokenEncryptedResponseAlg() != null ? c.getIdTokenEncryptedResponseAlg().getAlgorithmName() : null);
-		o.addProperty("id_token_encrypted_response_enc", c.getIdTokenEncryptedResponseEnc() != null ? c.getIdTokenEncryptedResponseEnc().getAlgorithmName() : null);
-		o.addProperty("default_max_age", c.getDefaultMaxAge());
-		o.addProperty("require_auth_time", c.getRequireAuthTime());
-		o.add("default_acr_values", getAsArray(c.getDefaultACRvalues()));
-		o.addProperty("initiate_login_uri", c.getInitiateLoginUri());
-		o.addProperty("post_logout_redirect_uri", c.getPostLogoutRedirectUri());
-		o.add("request_uris", getAsArray(c.getRequestUris()));
-=======
 
 		JsonObject o = ClientDetailsEntityJsonProcessor.serialize(c);
->>>>>>> 023dd440
 
 		try {
 			Writer out = response.getWriter();
 			gson.toJson(o, out);
 		} catch (JsonIOException e) {
-<<<<<<< HEAD
-			// TODO Auto-generated catch block
-			e.printStackTrace();
-		} catch (IOException e) {
-			// TODO Auto-generated catch block
-			e.printStackTrace();
-		}
-
-	}
-
-	private JsonElement getAsArray(Set<String> value) {
-		return gson.toJsonTree(value, new TypeToken<Set<String>>(){}.getType());
-=======
 
 			logger.error("JsonIOException in ClientInformationResponseView.java: ", e);
 
@@ -158,7 +85,6 @@
 
 		}
 
->>>>>>> 023dd440
 	}
 
 }