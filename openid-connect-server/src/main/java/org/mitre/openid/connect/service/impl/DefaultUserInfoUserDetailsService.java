--- conflicted
+++ resolved
@@ -39,15 +39,6 @@
 public class DefaultUserInfoUserDetailsService implements UserDetailsService {
 
 	@Autowired
-<<<<<<< HEAD
-	UserInfoRepository repository;
-
-	public static final GrantedAuthority ROLE_USER = new SimpleGrantedAuthority("ROLE_USER");
-	public static final GrantedAuthority ROLE_ADMIN = new SimpleGrantedAuthority("ROLE_ADMIN");
-
-	private List<String> admins = new ArrayList<String>();
-
-=======
 	private UserInfoRepository repository;
 
 	public static final GrantedAuthority ROLE_USER = new SimpleGrantedAuthority("ROLE_USER");
@@ -55,7 +46,6 @@
 
 	private List<String> admins = new ArrayList<String>();
 
->>>>>>> 023dd440
 	@Override
 	public UserDetails loadUserByUsername(String username) throws UsernameNotFoundException {
 		UserInfo userInfo = repository.getByUsername(username);
