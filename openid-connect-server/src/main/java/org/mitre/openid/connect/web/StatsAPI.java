--- conflicted
+++ resolved
@@ -40,12 +40,6 @@
 
 		m.put("entity", e);
 
-<<<<<<< HEAD
-		return "statsSummaryJson";
-
-	}
-
-=======
 		return "jsonEntityView";
 
 	}
@@ -68,5 +62,4 @@
 		return "jsonEntityView";
 	}
 
->>>>>>> 023dd440
 }