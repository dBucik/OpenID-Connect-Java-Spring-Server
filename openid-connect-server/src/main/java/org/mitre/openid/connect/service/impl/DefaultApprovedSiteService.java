/*******************************************************************************
 * Copyright 2013 The MITRE Corporation and the MIT Kerberos and Internet Trust Consortuim
 * 
 * Licensed under the Apache License, Version 2.0 (the "License");
 * you may not use this file except in compliance with the License.
 * You may obtain a copy of the License at
 * 
 *   http://www.apache.org/licenses/LICENSE-2.0
 * 
 * Unless required by applicable law or agreed to in writing, software
 * distributed under the License is distributed on an "AS IS" BASIS,
 * WITHOUT WARRANTIES OR CONDITIONS OF ANY KIND, either express or implied.
 * See the License for the specific language governing permissions and
 * limitations under the License.
 ******************************************************************************/
package org.mitre.openid.connect.service.impl;

import java.util.Collection;
import java.util.Date;
import java.util.Set;

<<<<<<< HEAD
import org.mitre.oauth2.model.OAuth2AccessTokenEntity;
import org.mitre.oauth2.repository.OAuth2TokenRepository;
=======
>>>>>>> 023dd440
import org.mitre.openid.connect.model.ApprovedSite;
import org.mitre.openid.connect.model.WhitelistedSite;
import org.mitre.openid.connect.repository.ApprovedSiteRepository;
import org.mitre.openid.connect.service.ApprovedSiteService;
import org.slf4j.Logger;
import org.slf4j.LoggerFactory;
import org.springframework.beans.factory.annotation.Autowired;
import org.springframework.security.oauth2.provider.ClientDetails;
import org.springframework.stereotype.Service;
import org.springframework.transaction.annotation.Transactional;

/**
 * Implementation of the ApprovedSiteService
 * 
 * @author Michael Joseph Walsh, aanganes
 *
 */
@Service
@Transactional
public class DefaultApprovedSiteService implements ApprovedSiteService {

	private static Logger logger = LoggerFactory.getLogger(DefaultApprovedSiteService.class);

	@Autowired
	private ApprovedSiteRepository approvedSiteRepository;

<<<<<<< HEAD
	@Autowired
	private OAuth2TokenRepository tokenRepository;

	/**
	 * Default constructor
	 */
	public DefaultApprovedSiteService() {

	}

	/**
	 * Constructor for use in test harnesses.
	 * 
	 * @param repository
	 */
	public DefaultApprovedSiteService(ApprovedSiteRepository approvedSiteRepository) {
		this.approvedSiteRepository = approvedSiteRepository;
	}

=======
>>>>>>> 023dd440
	@Override
	public Collection<ApprovedSite> getAll() {
		return approvedSiteRepository.getAll();
	}

	@Override
	@Transactional
	public ApprovedSite save(ApprovedSite approvedSite) {
		return approvedSiteRepository.save(approvedSite);
	}

	@Override
	public ApprovedSite getById(Long id) {
		return approvedSiteRepository.getById(id);
	}

	@Override
	@Transactional
	public void remove(ApprovedSite approvedSite) {

		//Remove any associated access and refresh tokens
		Set<OAuth2AccessTokenEntity> accessTokens = approvedSite.getApprovedAccessTokens();

		for (OAuth2AccessTokenEntity token : accessTokens) {
			if (token.getRefreshToken() != null) {
				tokenRepository.removeRefreshToken(token.getRefreshToken());
			}
			tokenRepository.removeAccessToken(token);
		}

		approvedSiteRepository.remove(approvedSite);
	}

	@Override
	@Transactional
	public ApprovedSite createApprovedSite(String clientId, String userId, Date timeoutDate, Set<String> allowedScopes,
			WhitelistedSite whitelistedSite) {

		ApprovedSite as = approvedSiteRepository.save(new ApprovedSite());

		Date now = new Date();
		as.setCreationDate(now);
		as.setAccessDate(now);
		as.setClientId(clientId);
		as.setUserId(userId);
		as.setTimeoutDate(timeoutDate);
		as.setAllowedScopes(allowedScopes);
		as.setWhitelistedSite(whitelistedSite);

		return save(as);

	}

	@Override
	public Collection<ApprovedSite> getByClientIdAndUserId(String clientId, String userId) {

		return approvedSiteRepository.getByClientIdAndUserId(clientId, userId);

	}

	/**
	 * @param userId
	 * @return
	 * @see org.mitre.openid.connect.repository.ApprovedSiteRepository#getByUserId(java.lang.String)
	 */
	@Override
	public Collection<ApprovedSite> getByUserId(String userId) {
		return approvedSiteRepository.getByUserId(userId);
	}

	/**
	 * @param clientId
	 * @return
	 * @see org.mitre.openid.connect.repository.ApprovedSiteRepository#getByClientId(java.lang.String)
	 */
	@Override
	public Collection<ApprovedSite> getByClientId(String clientId) {
		return approvedSiteRepository.getByClientId(clientId);
	}


	@Override
	public void clearApprovedSitesForClient(ClientDetails client) {
		Collection<ApprovedSite> approvedSites = approvedSiteRepository.getByClientId(client.getClientId());
		if (approvedSites != null) {
			for (ApprovedSite approvedSite : approvedSites) {
				approvedSiteRepository.remove(approvedSite);
			}
		}
	}
<<<<<<< HEAD
=======

	@Override
	public void clearExpiredSites() {

		logger.info("Clearing expired approved sites");

		Collection<ApprovedSite> expiredSites = approvedSiteRepository.getExpired();
		if (expiredSites != null) {
			for (ApprovedSite expired : expiredSites) {
				approvedSiteRepository.remove(expired);
			}
		}
	}
>>>>>>> 023dd440

}<|MERGE_RESOLUTION|>--- conflicted
+++ resolved
@@ -19,11 +19,8 @@
 import java.util.Date;
 import java.util.Set;
 
-<<<<<<< HEAD
 import org.mitre.oauth2.model.OAuth2AccessTokenEntity;
 import org.mitre.oauth2.repository.OAuth2TokenRepository;
-=======
->>>>>>> 023dd440
 import org.mitre.openid.connect.model.ApprovedSite;
 import org.mitre.openid.connect.model.WhitelistedSite;
 import org.mitre.openid.connect.repository.ApprovedSiteRepository;
@@ -50,28 +47,9 @@
 	@Autowired
 	private ApprovedSiteRepository approvedSiteRepository;
 
-<<<<<<< HEAD
 	@Autowired
 	private OAuth2TokenRepository tokenRepository;
 
-	/**
-	 * Default constructor
-	 */
-	public DefaultApprovedSiteService() {
-
-	}
-
-	/**
-	 * Constructor for use in test harnesses.
-	 * 
-	 * @param repository
-	 */
-	public DefaultApprovedSiteService(ApprovedSiteRepository approvedSiteRepository) {
-		this.approvedSiteRepository = approvedSiteRepository;
-	}
-
-=======
->>>>>>> 023dd440
 	@Override
 	public Collection<ApprovedSite> getAll() {
 		return approvedSiteRepository.getAll();
@@ -162,8 +140,6 @@
 			}
 		}
 	}
-<<<<<<< HEAD
-=======
 
 	@Override
 	public void clearExpiredSites() {
@@ -177,6 +153,5 @@
 			}
 		}
 	}
->>>>>>> 023dd440
 
 }