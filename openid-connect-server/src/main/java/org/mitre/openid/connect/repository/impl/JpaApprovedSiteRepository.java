/*******************************************************************************
 * Copyright 2013 The MITRE Corporation and the MIT Kerberos and Internet Trust Consortuim
 * 
 * Licensed under the Apache License, Version 2.0 (the "License");
 * you may not use this file except in compliance with the License.
 * You may obtain a copy of the License at
 * 
 *   http://www.apache.org/licenses/LICENSE-2.0
 * 
 * Unless required by applicable law or agreed to in writing, software
 * distributed under the License is distributed on an "AS IS" BASIS,
 * WITHOUT WARRANTIES OR CONDITIONS OF ANY KIND, either express or implied.
 * See the License for the specific language governing permissions and
 * limitations under the License.
 ******************************************************************************/
package org.mitre.openid.connect.repository.impl;

import java.util.Collection;

import javax.persistence.EntityManager;
import javax.persistence.PersistenceContext;
import javax.persistence.TypedQuery;

import org.mitre.openid.connect.model.ApprovedSite;
import org.mitre.openid.connect.repository.ApprovedSiteRepository;
import org.springframework.stereotype.Repository;
import org.springframework.transaction.annotation.Transactional;

import static org.mitre.util.jpa.JpaUtil.saveOrUpdate;

/**
 * JPA ApprovedSite repository implementation
 * 
 * @author Michael Joseph Walsh, aanganes
 *
 */
@Repository
public class JpaApprovedSiteRepository implements ApprovedSiteRepository {

	@PersistenceContext
	private EntityManager manager;

	@Override
	@Transactional
	public Collection<ApprovedSite> getAll() {
		TypedQuery<ApprovedSite> query = manager.createNamedQuery(
				"ApprovedSite.getAll", ApprovedSite.class);
		return query.getResultList();
	}

	@Override
	@Transactional
	public ApprovedSite getById(Long id) {
		return manager.find(ApprovedSite.class, id);
	}

	@Override
	@Transactional
	public void remove(ApprovedSite approvedSite) {
		ApprovedSite found = manager.find(ApprovedSite.class, approvedSite.getId());

		if (found != null) {
			manager.remove(found);
		} else {
			throw new IllegalArgumentException();
		}
	}

	@Override
	@Transactional
	public ApprovedSite save(ApprovedSite approvedSite) {
		return saveOrUpdate(approvedSite.getId(), manager, approvedSite);
	}

	@Override
	public Collection<ApprovedSite> getByClientIdAndUserId(String clientId, String userId) {

		TypedQuery<ApprovedSite> query = manager.createNamedQuery("ApprovedSite.getByClientIdAndUserId", ApprovedSite.class);
		query.setParameter("userId", userId);
		query.setParameter("clientId", clientId);

		return query.getResultList();
	}

	@Override
	@Transactional
	public Collection<ApprovedSite> getByUserId(String userId) {
		TypedQuery<ApprovedSite> query = manager.createNamedQuery("ApprovedSite.getByUserId", ApprovedSite.class);
		query.setParameter("userId", userId);

		return query.getResultList();

	}

	@Override
	@Transactional
	public Collection<ApprovedSite> getByClientId(String clientId) {
		TypedQuery<ApprovedSite> query = manager.createNamedQuery("ApprovedSite.getByClientId", ApprovedSite.class);
		query.setParameter("clientId", clientId);

		return query.getResultList();
	}
<<<<<<< HEAD
=======

	@Override
	@Transactional
	public Collection<ApprovedSite> getExpired() {
		TypedQuery<ApprovedSite> query = manager.createNamedQuery("ApprovedSite.getExpired", ApprovedSite.class);
		return query.getResultList();
	}
>>>>>>> 023dd440
}<|MERGE_RESOLUTION|>--- conflicted
+++ resolved
@@ -100,8 +100,6 @@
 
 		return query.getResultList();
 	}
-<<<<<<< HEAD
-=======
 
 	@Override
 	@Transactional
@@ -109,5 +107,4 @@
 		TypedQuery<ApprovedSite> query = manager.createNamedQuery("ApprovedSite.getExpired", ApprovedSite.class);
 		return query.getResultList();
 	}
->>>>>>> 023dd440
 }