--- conflicted
+++ resolved
@@ -136,30 +136,18 @@
 			client = gson.fromJson(json, ClientDetailsEntity.class);
 		}
 		catch (JsonSyntaxException e) {
-<<<<<<< HEAD
-			logger.error("apiAddClient failed due to JsonSyntaxException: " , e);
-=======
 			logger.error("apiAddClient failed due to JsonSyntaxException", e);
->>>>>>> 023dd440
 			m.addAttribute("code", HttpStatus.BAD_REQUEST);
 			m.addAttribute("errorMessage", "Could not save new client. The server encountered a JSON syntax exception. Contact a system administrator for assistance.");
 			return "jsonErrorView";
 		} catch (IllegalStateException e) {
-<<<<<<< HEAD
-			logger.error("apiAddClient failed due to IllegalStateException: " , e);
-=======
 			logger.error("apiAddClient failed due to IllegalStateException", e);
->>>>>>> 023dd440
 			m.addAttribute("code", HttpStatus.BAD_REQUEST);
 			m.addAttribute("errorMessage", "Could not save new client. The server encountered an IllegalStateException. Refresh and try again - if the problem persists, contact a system administrator for assistance.");
 			return "jsonErrorView";
 		}
 
-<<<<<<< HEAD
-		// if they leave the client secret empty, force it to be generated
-=======
 		// if they leave the client identifier empty, force it to be generated
->>>>>>> 023dd440
 		if (Strings.isNullOrEmpty(client.getClientId())) {
 			client = clientService.generateClientId(client);
 		}
@@ -205,20 +193,12 @@
 			client = gson.fromJson(json, ClientDetailsEntity.class);
 		}
 		catch (JsonSyntaxException e) {
-<<<<<<< HEAD
-			logger.error("apiUpdateClient failed due to JsonSyntaxException: " , e);
-=======
 			logger.error("apiUpdateClient failed due to JsonSyntaxException", e);
->>>>>>> 023dd440
 			m.addAttribute("code", HttpStatus.BAD_REQUEST);
 			m.addAttribute("errorMessage", "Could not update client. The server encountered a JSON syntax exception. Contact a system administrator for assistance.");
 			return "jsonErrorView";
 		} catch (IllegalStateException e) {
-<<<<<<< HEAD
-			logger.error("apiUpdateClient failed due to IllegalStateException: " , e);
-=======
 			logger.error("apiUpdateClient failed due to IllegalStateException", e);
->>>>>>> 023dd440
 			m.addAttribute("code", HttpStatus.BAD_REQUEST);
 			m.addAttribute("errorMessage", "Could not update client. The server encountered an IllegalStateException. Refresh and try again - if the problem persists, contact a system administrator for assistance.");
 			return "jsonErrorView";
@@ -233,11 +213,7 @@
 			return "jsonErrorView";
 		}
 
-<<<<<<< HEAD
-		// if they leave the client secret empty, force it to be generated
-=======
 		// if they leave the client identifier empty, force it to be generated
->>>>>>> 023dd440
 		if (Strings.isNullOrEmpty(client.getClientId())) {
 			client = clientService.generateClientId(client);
 		}
