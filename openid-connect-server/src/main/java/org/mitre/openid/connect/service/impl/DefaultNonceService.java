/*******************************************************************************
 * Copyright 2013 The MITRE Corporation and the MIT Kerberos and Internet Trust Consortuim
 * 
 * Licensed under the Apache License, Version 2.0 (the "License");
 * you may not use this file except in compliance with the License.
 * You may obtain a copy of the License at
 * 
 *   http://www.apache.org/licenses/LICENSE-2.0
 * 
 * Unless required by applicable law or agreed to in writing, software
 * distributed under the License is distributed on an "AS IS" BASIS,
 * WITHOUT WARRANTIES OR CONDITIONS OF ANY KIND, either express or implied.
 * See the License for the specific language governing permissions and
 * limitations under the License.
 ******************************************************************************/
package org.mitre.openid.connect.service.impl;

import java.util.Collection;
import java.util.Date;

import javax.annotation.PostConstruct;

import org.joda.time.DateTime;
import org.joda.time.Period;
import org.mitre.openid.connect.model.Nonce;
import org.mitre.openid.connect.repository.NonceRepository;
import org.mitre.openid.connect.service.NonceService;
import org.slf4j.Logger;
import org.slf4j.LoggerFactory;
import org.springframework.beans.factory.annotation.Autowired;
import org.springframework.stereotype.Service;

@Service("defaultNonceService")
public class DefaultNonceService implements NonceService {

	private static Logger logger = LoggerFactory.getLogger(NonceService.class);

<<<<<<< HEAD
	private static Logger logger = LoggerFactory.getLogger(NonceService.class);

=======
>>>>>>> 023dd440
	@Autowired
	private NonceRepository repository;

	@Autowired
	private Period nonceStorageDuration;

	/**
	 * Make sure that the nonce storage duration was set
	 */
<<<<<<< HEAD
	@Override
=======
	@PostConstruct
>>>>>>> 023dd440
	public void afterPropertiesSet() throws Exception {
		if (nonceStorageDuration == null) {
			logger.error("Nonce storage duration must be set!");
		}
		logger.info("Nonce Service ready to go");
	}

	@Override
	public Nonce create(String clientId, String value) {
		//Store nonce
		Nonce nonce = new Nonce();
		nonce.setClientId(clientId);
		nonce.setValue(value);
		DateTime now = new DateTime(new Date());
		nonce.setUseDate(now.toDate());
		DateTime expDate = now.plus(nonceStorageDuration);
		Date expirationJdkDate = expDate.toDate();
		nonce.setExpireDate(expirationJdkDate);
		return nonce;
	}

	@Override
	public boolean alreadyUsed(String clientId, String value) {

		Collection<Nonce> clientNonces = getByClientId(clientId);
		for (Nonce nonce : clientNonces) {
			String nonceVal = nonce.getValue();
			if (nonceVal.equals(value)) {
				return true;
			}
		}

		return false;
	}

	@Override
	public Nonce getById(Long id) {
		return repository.getById(id);
	}

	@Override
	public void remove(Nonce nonce) {
		repository.remove(nonce);
	}

	@Override
	public Nonce save(Nonce nonce) {
		return repository.save(nonce);
	}

	@Override
	public Collection<Nonce> getAll() {
		return repository.getAll();
	}

	@Override
	public Collection<Nonce> getExpired() {
		return repository.getExpired();
	}

	@Override
	public Collection<Nonce> getByClientId(String clientId) {
		return repository.getByClientId(clientId);
	}

	@Override
	//We are eventually deleting this class, but if we weren't,
	//this would have been moved to application-context.xml for easier configuration.
	//@Scheduled(fixedRate = 5 * 60 * 1000) // schedule this task every five minutes
	public void clearExpiredNonces() {

		logger.info("Clearing expired nonces");

		Collection<Nonce> expired = repository.getExpired();
		logger.info("Found " + expired.size() + " expired nonces");

		for (Nonce nonce : expired) {
			remove(nonce);
		}
	}

	public NonceRepository getRepository() {
		return repository;
	}

	public void setRepository(NonceRepository repository) {
		this.repository = repository;
	}

	public Period getNonceStorageDuration() {
		return nonceStorageDuration;
	}

	public void setNonceStorageDuration(Period nonceStorageDuration) {
		this.nonceStorageDuration = nonceStorageDuration;
	}


}<|MERGE_RESOLUTION|>--- conflicted
+++ resolved
@@ -35,11 +35,6 @@
 
 	private static Logger logger = LoggerFactory.getLogger(NonceService.class);
 
-<<<<<<< HEAD
-	private static Logger logger = LoggerFactory.getLogger(NonceService.class);
-
-=======
->>>>>>> 023dd440
 	@Autowired
 	private NonceRepository repository;
 
@@ -49,11 +44,7 @@
 	/**
 	 * Make sure that the nonce storage duration was set
 	 */
-<<<<<<< HEAD
-	@Override
-=======
 	@PostConstruct
->>>>>>> 023dd440
 	public void afterPropertiesSet() throws Exception {
 		if (nonceStorageDuration == null) {
 			logger.error("Nonce storage duration must be set!");
