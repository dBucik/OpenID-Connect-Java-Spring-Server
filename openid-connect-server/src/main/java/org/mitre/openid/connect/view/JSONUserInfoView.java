/*******************************************************************************
 * Copyright 2012 The MITRE Corporation
 * 
 * Licensed under the Apache License, Version 2.0 (the "License");
 * you may not use this file except in compliance with the License.
 * You may obtain a copy of the License at
 * 
 *   http://www.apache.org/licenses/LICENSE-2.0
 * 
 * Unless required by applicable law or agreed to in writing, software
 * distributed under the License is distributed on an "AS IS" BASIS,
 * WITHOUT WARRANTIES OR CONDITIONS OF ANY KIND, either express or implied.
 * See the License for the specific language governing permissions and
 * limitations under the License.
 ******************************************************************************/
package org.mitre.openid.connect.view;

import java.io.Writer;
import java.util.Map;

import javax.servlet.http.HttpServletRequest;
import javax.servlet.http.HttpServletResponse;

import org.mitre.openid.connect.model.UserInfo;
import org.springframework.validation.BeanPropertyBindingResult;
import org.springframework.web.servlet.view.AbstractView;

import com.google.gson.ExclusionStrategy;
import com.google.gson.FieldAttributes;
import com.google.gson.Gson;
import com.google.gson.GsonBuilder;
import com.google.gson.JsonObject;

public class JSONUserInfoView extends AbstractView{
	
	/* (non-Javadoc)
	 * @see org.springframework.web.servlet.view.AbstractView#renderMergedOutputModel(java.util.Map, javax.servlet.http.HttpServletRequest, javax.servlet.http.HttpServletResponse)
	 */
	protected void renderMergedOutputModel(Map<String, Object> model,
			HttpServletRequest request, HttpServletResponse response)
			throws Exception {
		
		UserInfo userInfo = (UserInfo) model.get("userInfo");

		Gson gson = new GsonBuilder()
			.setExclusionStrategies(new ExclusionStrategy() {
				
				public boolean shouldSkipField(FieldAttributes f) {
					
					return false;
				}
				
				public boolean shouldSkipClass(Class<?> clazz) {
					// skip the JPA binding wrapper
					if (clazz.equals(BeanPropertyBindingResult.class)) {
						return true;
					}
					return false;
				}
								
			}).create();

		response.setContentType("application/json");
		Writer out = response.getWriter();
		gson.toJson(toJson(userInfo),out);
	}
	
	private JsonObject toJson(UserInfo ui) {
		JsonObject obj = new JsonObject();
		
		obj.addProperty("user_id", ui.getUserId());
		obj.addProperty("name", ui.getName());
		obj.addProperty("given_name", ui.getGivenName());
		obj.addProperty("family_name", ui.getFamilyName());
		obj.addProperty("middle_name", ui.getMiddleName());
		obj.addProperty("nickname", ui.getNickname());
		obj.addProperty("email", ui.getEmail());
		obj.addProperty("profile", ui.getProfile());
		obj.addProperty("picture", ui.getPicture());
		obj.addProperty("email", ui.getEmail());
		obj.addProperty("website", ui.getWebsite());
		obj.addProperty("verified", ui.getVerified());
		obj.addProperty("gender", ui.getGender());
		obj.addProperty("zone_info", ui.getZoneinfo());
		obj.addProperty("locale", ui.getLocale());
		obj.addProperty("phone_number", ui.getPhoneNumber());
		obj.addProperty("updated_time", ui.getUpdatedTime());
		
<<<<<<< HEAD
		if(ui.getAddress() != null) {
=======
		if (ui.getAddress() != null) {
>>>>>>> b838ddb7
			JsonObject addr = new JsonObject();
			addr.addProperty("formatted", ui.getAddress().getFormatted());
			addr.addProperty("street_address", ui.getAddress().getStreetAddress());
			addr.addProperty("locality", ui.getAddress().getLocality());
			addr.addProperty("region", ui.getAddress().getRegion());
			addr.addProperty("postal_code", ui.getAddress().getPostalCode());
			addr.addProperty("country", ui.getAddress().getCountry());
<<<<<<< HEAD
			
			obj.add("address", addr);
		}
=======
		
			obj.add("address", addr);
		}	
		
>>>>>>> b838ddb7
		return obj;
	}

}<|MERGE_RESOLUTION|>--- conflicted
+++ resolved
@@ -86,11 +86,8 @@
 		obj.addProperty("phone_number", ui.getPhoneNumber());
 		obj.addProperty("updated_time", ui.getUpdatedTime());
 		
-<<<<<<< HEAD
-		if(ui.getAddress() != null) {
-=======
 		if (ui.getAddress() != null) {
->>>>>>> b838ddb7
+
 			JsonObject addr = new JsonObject();
 			addr.addProperty("formatted", ui.getAddress().getFormatted());
 			addr.addProperty("street_address", ui.getAddress().getStreetAddress());
@@ -98,17 +95,11 @@
 			addr.addProperty("region", ui.getAddress().getRegion());
 			addr.addProperty("postal_code", ui.getAddress().getPostalCode());
 			addr.addProperty("country", ui.getAddress().getCountry());
-<<<<<<< HEAD
 			
 			obj.add("address", addr);
 		}
-=======
+
 		
-			obj.add("address", addr);
-		}	
-		
->>>>>>> b838ddb7
 		return obj;
 	}
-
 }