/*******************************************************************************
 * Copyright 2013 The MITRE Corporation and the MIT Kerberos and Internet Trust Consortuim
 * 
 * Licensed under the Apache License, Version 2.0 (the "License");
 * you may not use this file except in compliance with the License.
 * You may obtain a copy of the License at
 * 
 *   http://www.apache.org/licenses/LICENSE-2.0
 * 
 * Unless required by applicable law or agreed to in writing, software
 * distributed under the License is distributed on an "AS IS" BASIS,
 * WITHOUT WARRANTIES OR CONDITIONS OF ANY KIND, either express or implied.
 * See the License for the specific language governing permissions and
 * limitations under the License.
 ******************************************************************************/
package org.mitre.openid.connect.web;

import java.security.Principal;

import org.mitre.openid.connect.model.UserInfo;
import org.mitre.openid.connect.service.UserInfoService;
import org.slf4j.Logger;
import org.slf4j.LoggerFactory;
import org.springframework.beans.factory.annotation.Autowired;
import org.springframework.http.HttpStatus;
import org.springframework.security.access.prepost.PreAuthorize;
import org.springframework.security.oauth2.provider.OAuth2Authentication;
import org.springframework.stereotype.Controller;
import org.springframework.ui.Model;
import org.springframework.web.bind.annotation.RequestMapping;
import org.springframework.web.bind.annotation.RequestMethod;

/**
 * OpenID Connect UserInfo endpoint, as specified in Standard sec 5 and Messages sec 2.4.
 * 
 * @author AANGANES
 *
 */
@Controller
public class UserInfoEndpoint {

	@Autowired
	private UserInfoService userInfoService;

	private static Logger logger = LoggerFactory.getLogger(UserInfoEndpoint.class);

<<<<<<< HEAD
	private Map<String, String> schemaToViewNameMap = ImmutableMap.of(
			openIdSchema, jsonUserInfoViewName,
			pocoSchema, pocoUserInfoViewName
			);

	// Valid schemas and associated views
	private static final String openIdSchema = "openid";
	private static final String pocoSchema = "poco";
	private static final String jsonUserInfoViewName = "jsonUserInfoView";
	private static final String pocoUserInfoViewName = "pocoUserInfoView";

=======
>>>>>>> 023dd440
	/**
	 * Get information about the user as specified in the accessToken included in this request
	 */
	@PreAuthorize("hasRole('ROLE_USER') and #oauth2.hasScope('openid')")
	@RequestMapping(value="/userinfo", method= {RequestMethod.GET, RequestMethod.POST}, produces = "application/json")
	public String getInfo(Principal p, Model model) {

		if (p == null) {
			logger.error("getInfo failed; no principal. Requester is not authorized.");
			model.addAttribute("code", HttpStatus.FORBIDDEN);
			return "httpCodeView";
		}

<<<<<<< HEAD
		String viewName = schemaToViewNameMap.get(schema);
		if (viewName == null) {
			logger.error("getInfo failed; unknown User Info schema " + schema);
			model.addAttribute("code", HttpStatus.BAD_REQUEST);
			return "httpCodeView";
		}

=======
>>>>>>> 023dd440
		String userId = p.getName();
		UserInfo userInfo = userInfoService.getBySubject(userId);

		if (userInfo == null) {
			logger.error("getInfo failed; user not found: " + userId);
			model.addAttribute("code", HttpStatus.NOT_FOUND);
			return "httpCodeView";
		}

		if (p instanceof OAuth2Authentication) {
			OAuth2Authentication authentication = (OAuth2Authentication)p;
<<<<<<< HEAD

			model.addAttribute("scope", authentication.getOAuth2Request().getScope());
			model.addAttribute("requestObject", authentication.getOAuth2Request().getRequestParameters().get("request"));
		}

		model.addAttribute("userInfo", userInfo);

		return viewName;
=======

			model.addAttribute("scope", authentication.getAuthorizationRequest().getScope());
			model.addAttribute("requestObject", authentication.getAuthorizationRequest().getAuthorizationParameters().get("request"));
		}
>>>>>>> 023dd440

		model.addAttribute("userInfo", userInfo);

<<<<<<< HEAD
	/**
	 * @return the schemaToViewNameMap (defaults to an immutable map)
	 */
	public Map<String, String> getSchemaToViewNameMap() {
		return schemaToViewNameMap;
	}

	/**
	 * @param schemaToViewNameMap the schemaToViewNameMap to set
	 */
	public void setSchemaToViewNameMap(Map<String, String> schemaToViewNameMap) {
		this.schemaToViewNameMap = schemaToViewNameMap;
=======
		return "userInfoView";

>>>>>>> 023dd440
	}

}<|MERGE_RESOLUTION|>--- conflicted
+++ resolved
@@ -44,20 +44,6 @@
 
 	private static Logger logger = LoggerFactory.getLogger(UserInfoEndpoint.class);
 
-<<<<<<< HEAD
-	private Map<String, String> schemaToViewNameMap = ImmutableMap.of(
-			openIdSchema, jsonUserInfoViewName,
-			pocoSchema, pocoUserInfoViewName
-			);
-
-	// Valid schemas and associated views
-	private static final String openIdSchema = "openid";
-	private static final String pocoSchema = "poco";
-	private static final String jsonUserInfoViewName = "jsonUserInfoView";
-	private static final String pocoUserInfoViewName = "pocoUserInfoView";
-
-=======
->>>>>>> 023dd440
 	/**
 	 * Get information about the user as specified in the accessToken included in this request
 	 */
@@ -71,16 +57,6 @@
 			return "httpCodeView";
 		}
 
-<<<<<<< HEAD
-		String viewName = schemaToViewNameMap.get(schema);
-		if (viewName == null) {
-			logger.error("getInfo failed; unknown User Info schema " + schema);
-			model.addAttribute("code", HttpStatus.BAD_REQUEST);
-			return "httpCodeView";
-		}
-
-=======
->>>>>>> 023dd440
 		String userId = p.getName();
 		UserInfo userInfo = userInfoService.getBySubject(userId);
 
@@ -92,7 +68,6 @@
 
 		if (p instanceof OAuth2Authentication) {
 			OAuth2Authentication authentication = (OAuth2Authentication)p;
-<<<<<<< HEAD
 
 			model.addAttribute("scope", authentication.getOAuth2Request().getScope());
 			model.addAttribute("requestObject", authentication.getOAuth2Request().getRequestParameters().get("request"));
@@ -100,33 +75,8 @@
 
 		model.addAttribute("userInfo", userInfo);
 
-		return viewName;
-=======
-
-			model.addAttribute("scope", authentication.getAuthorizationRequest().getScope());
-			model.addAttribute("requestObject", authentication.getAuthorizationRequest().getAuthorizationParameters().get("request"));
-		}
->>>>>>> 023dd440
-
-		model.addAttribute("userInfo", userInfo);
-
-<<<<<<< HEAD
-	/**
-	 * @return the schemaToViewNameMap (defaults to an immutable map)
-	 */
-	public Map<String, String> getSchemaToViewNameMap() {
-		return schemaToViewNameMap;
-	}
-
-	/**
-	 * @param schemaToViewNameMap the schemaToViewNameMap to set
-	 */
-	public void setSchemaToViewNameMap(Map<String, String> schemaToViewNameMap) {
-		this.schemaToViewNameMap = schemaToViewNameMap;
-=======
 		return "userInfoView";
 
->>>>>>> 023dd440
 	}
 
 }