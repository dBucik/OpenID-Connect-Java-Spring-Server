/*******************************************************************************
 * Copyright 2013 The MITRE Corporation and the MIT Kerberos and Internet Trust Consortuim
 * 
 * Licensed under the Apache License, Version 2.0 (the "License");
 * you may not use this file except in compliance with the License.
 * You may obtain a copy of the License at
 * 
 *   http://www.apache.org/licenses/LICENSE-2.0
 * 
 * Unless required by applicable law or agreed to in writing, software
 * distributed under the License is distributed on an "AS IS" BASIS,
 * WITHOUT WARRANTIES OR CONDITIONS OF ANY KIND, either express or implied.
 * See the License for the specific language governing permissions and
 * limitations under the License.
 ******************************************************************************/
/**
 * 
 */
package org.mitre.openid.connect.web;

import java.security.Principal;
import java.util.Collection;

import org.mitre.oauth2.service.OAuth2TokenEntityService;
import org.mitre.openid.connect.model.ApprovedSite;
import org.mitre.openid.connect.service.ApprovedSiteService;
import org.slf4j.Logger;
import org.slf4j.LoggerFactory;
import org.springframework.beans.factory.annotation.Autowired;
import org.springframework.http.HttpStatus;
import org.springframework.security.access.prepost.PreAuthorize;
import org.springframework.stereotype.Controller;
import org.springframework.ui.ModelMap;
import org.springframework.web.bind.annotation.PathVariable;
import org.springframework.web.bind.annotation.RequestMapping;
import org.springframework.web.bind.annotation.RequestMethod;

/**
 * @author jricher
 *
 */
@Controller
@RequestMapping("/api/approved")
@PreAuthorize("hasRole('ROLE_USER')")
public class ApprovedSiteAPI {

	@Autowired
	private ApprovedSiteService approvedSiteService;

<<<<<<< HEAD
	@Autowired
	OAuth2TokenEntityService tokenServices;

=======
>>>>>>> 023dd440
	private static Logger logger = LoggerFactory.getLogger(ApprovedSiteAPI.class);

	/**
	 * Get a list of all of this user's approved sites
	 * @param m
	 * @return
	 */
	@RequestMapping(method = RequestMethod.GET, produces = "application/json")
	public String getAllApprovedSites(ModelMap m, Principal p) {

		Collection<ApprovedSite> all = approvedSiteService.getByUserId(p.getName());

		m.put("entity", all);

<<<<<<< HEAD
		return "jsonApprovedSiteView";
=======
		return "jsonEntityView";
>>>>>>> 023dd440
	}

	/**
	 * Delete an approved site
	 * 
	 */
	@RequestMapping(value="/{id}", method = RequestMethod.DELETE)
	public String deleteApprovedSite(@PathVariable("id") Long id, ModelMap m, Principal p) {
		ApprovedSite approvedSite = approvedSiteService.getById(id);

		if (approvedSite == null) {
			logger.error("deleteApprovedSite failed; no approved site found for id: " + id);
			m.put("code", HttpStatus.NOT_FOUND);
			m.put("errorMessage", "Could not delete approved site. The requested approved site with id: " + id + " could not be found.");
			return "jsonErrorView";
		} else if (!approvedSite.getUserId().equals(p.getName())) {
			logger.error("deleteApprovedSite failed; principal "
					+ p.getName() + " does not own approved site" + id);
			m.put("code", HttpStatus.FORBIDDEN);
			m.put("errorMessage", "You do not have permission to delete this approved site. The approved site decision will not be deleted.");
			return "jsonErrorView";
		} else {
			m.put("code", HttpStatus.OK);
			approvedSiteService.remove(approvedSite);
		}

		return "httpCodeView";
	}

	/**
	 * Get a single approved site
	 */
	@RequestMapping(value="/{id}", method = RequestMethod.GET, produces = "application/json")
	public String getApprovedSite(@PathVariable("id") Long id, ModelMap m, Principal p) {
		ApprovedSite approvedSite = approvedSiteService.getById(id);
		if (approvedSite == null) {
			logger.error("getApprovedSite failed; no approved site found for id: " + id);
			m.put("code", HttpStatus.NOT_FOUND);
			m.put("errorMessage", "The requested approved site with id: " + id + " could not be found.");
			return "jsonErrorView";
		} else if (!approvedSite.getUserId().equals(p.getName())) {
			logger.error("getApprovedSite failed; principal "
					+ p.getName() + " does not own approved site" + id);
			m.put("code", HttpStatus.FORBIDDEN);
			m.put("errorMessage", "You do not have permission to view this approved site.");
			return "jsonErrorView";
		} else {
			m.put("entity", approvedSite);
			return "jsonApprovedSiteView";
		}

	}
}<|MERGE_RESOLUTION|>--- conflicted
+++ resolved
@@ -47,12 +47,9 @@
 	@Autowired
 	private ApprovedSiteService approvedSiteService;
 
-<<<<<<< HEAD
 	@Autowired
 	OAuth2TokenEntityService tokenServices;
 
-=======
->>>>>>> 023dd440
 	private static Logger logger = LoggerFactory.getLogger(ApprovedSiteAPI.class);
 
 	/**
@@ -67,11 +64,7 @@
 
 		m.put("entity", all);
 
-<<<<<<< HEAD
-		return "jsonApprovedSiteView";
-=======
 		return "jsonEntityView";
->>>>>>> 023dd440
 	}
 
 	/**
