package org.mitre.jwt.signer.service.impl;

import java.security.PublicKey;
import java.security.interfaces.RSAPublicKey;
import java.util.ArrayList;
import java.util.Date;
import java.util.HashMap;
import java.util.List;
import java.util.Map;

import org.apache.commons.logging.Log;
import org.apache.commons.logging.LogFactory;
import org.mitre.jwt.model.Jwt;
import org.mitre.jwt.signer.JwtSigner;
import org.mitre.jwt.signer.impl.EcdsaSigner;
import org.mitre.jwt.signer.impl.RsaSigner;
import org.mitre.jwt.signer.service.JwtSigningAndValidationService;
import org.mitre.openid.connect.config.ConfigurationPropertiesBean;
import org.springframework.beans.factory.InitializingBean;
import org.springframework.beans.factory.annotation.Autowired;

public class JwtSigningAndValidationServiceDefault implements
		JwtSigningAndValidationService, InitializingBean {

<<<<<<< HEAD
	@Autowired
	private ConfigurationPropertiesBean configBean;
	
	private List<? extends JwtSigner> signers = new ArrayList<JwtSigner>();
=======
	// map of identifier to signer
	private Map<String, ? extends JwtSigner> signers = new HashMap<String, JwtSigner>();
>>>>>>> 6c011340

	private static Log logger = LogFactory
			.getLog(JwtSigningAndValidationServiceDefault.class);

	/**
	 * default constructor
	 */
	public JwtSigningAndValidationServiceDefault() {
	}

	/**
	 * Create JwtSigningAndValidationServiceDefault
	 * 
	 * @param signer
	 *            List of JwtSigners to associate with this service
	 */
	public JwtSigningAndValidationServiceDefault(
			Map<String, ? extends JwtSigner> signer) {
		setSigners(signer);
	}
	
	/*
	 * (non-Javadoc)
	 * 
	 * @see
	 * org.springframework.beans.factory.InitializingBean#afterPropertiesSet()
	 */
	@Override
	public void afterPropertiesSet() throws Exception {
		// used for debugging...
		if (!signers.isEmpty()) {
			logger.info(this.toString());
		}

		logger.info("JwtSigningAndValidationServiceDefault is open for business");

	}

	/*
	 * (non-Javadoc)
	 * 
	 * @see
	 * org.mitre.jwt.signer.service.JwtSigningAndValidationService#getAllPublicKeys
	 * ()
	 */
	@Override
	public Map<String, PublicKey> getAllPublicKeys() {

		Map<String, PublicKey> map = new HashMap<String, PublicKey>();

		PublicKey publicKey;

		for (JwtSigner signer : signers.values()) {

			if (signer instanceof RsaSigner) {

				publicKey = ((RsaSigner) signer).getPublicKey();

				if (publicKey != null) {
					// what's the index of this map for?
					map.put(((RSAPublicKey) publicKey).getModulus()
							.toString(16).toUpperCase()
							+ ((RSAPublicKey) publicKey).getPublicExponent()
									.toString(16).toUpperCase(), publicKey);
				}

			} else if (signer instanceof EcdsaSigner) {

				// TODO
			}
		}

		return map;
	}

	/**
	 * Return the JwtSigners associated with this service
	 * 
	 * @return
	 */
	public Map<String, ? extends JwtSigner> getSigners() {
		return signers;
	}

	/*
	 * (non-Javadoc)
	 * 
	 * @see
	 * org.mitre.jwt.signer.service.JwtSigningAndValidationService#isJwtExpired
	 * (org.mitre.jwt.model.Jwt)
	 */
	@Override
	public boolean isJwtExpired(Jwt jwt) {

		Date expiration = jwt.getClaims().getExpiration();

		if (expiration != null)
			return new Date().after(expiration);
		else
			return false;

	}

	/**
	 * Set the JwtSigners associated with this service
	 * 
	 * @param signers
	 *            List of JwtSigners to associate with this service
	 */
	public void setSigners(Map<String, ? extends JwtSigner> signers) {
		this.signers = signers;
	}

	/* (non-Javadoc)
	 * @see java.lang.Object#toString()
	 */
	@Override
	public String toString() {
		return "JwtSigningAndValidationServiceDefault [signers=" + signers
				+ "]";
	}

	/*
	 * (non-Javadoc)
	 * 
	 * @see
	 * org.mitre.jwt.signer.service.JwtSigningAndValidationService#validateIssuedJwt
	 * (org.mitre.jwt.model.Jwt)
	 */
	@Override
	public boolean validateIssuedJwt(Jwt jwt, String expectedIssuer) {

		String iss = jwt.getClaims().getIssuer();
		
		if (iss.equals(expectedIssuer))
			return true;
		
		return false;
	}

	/*
	 * (non-Javadoc)
	 * 
	 * @see
	 * org.mitre.jwt.signer.service.JwtSigningAndValidationService#validateSignature
	 * (java.lang.String)
	 */
	@Override
	public boolean validateSignature(String jwtString) {

		for (JwtSigner signer : signers.values()) {
			if (signer.verify(jwtString))
				return true;
		}

		return false;
	}

	@Override
	public Jwt signJwt(Jwt jwt) {
		String signerId = configBean.getDefaultJwtSigner();
		
		//JwtSigner signer = map.get(signerId);
		
		//signer.sign(jwt);
		
		return null;
	}

	/**
	 * @return the configBean
	 */
	public ConfigurationPropertiesBean getConfigBean() {
		return configBean;
	}

	/**
	 * @param configBean the configBean to set
	 */
	public void setConfigBean(ConfigurationPropertiesBean configBean) {
		this.configBean = configBean;
	}
}<|MERGE_RESOLUTION|>--- conflicted
+++ resolved
@@ -22,15 +22,11 @@
 public class JwtSigningAndValidationServiceDefault implements
 		JwtSigningAndValidationService, InitializingBean {
 
-<<<<<<< HEAD
 	@Autowired
 	private ConfigurationPropertiesBean configBean;
 	
-	private List<? extends JwtSigner> signers = new ArrayList<JwtSigner>();
-=======
 	// map of identifier to signer
 	private Map<String, ? extends JwtSigner> signers = new HashMap<String, JwtSigner>();
->>>>>>> 6c011340
 
 	private static Log logger = LogFactory
 			.getLog(JwtSigningAndValidationServiceDefault.class);
