--- conflicted
+++ resolved
@@ -40,85 +40,17 @@
 
 	private static Logger logger = LoggerFactory.getLogger(RevocationEndpoint.class);
 
-<<<<<<< HEAD
-	public RevocationEndpoint() {
-
-	}
-
-	public RevocationEndpoint(OAuth2TokenEntityService tokenServices) {
-		this.tokenServices = tokenServices;
-	}
-
-	// TODO
-=======
->>>>>>> 023dd440
 	@PreAuthorize("hasRole('ROLE_ADMIN') or hasRole('ROLE_CLIENT')")
 	@RequestMapping("/revoke")
 	public String revoke(@RequestParam("token") String tokenValue, @RequestParam(value = "token_type_hint", required = false) String tokenType, Principal principal, Model model) {
 
-<<<<<<< HEAD
-
-		OAuth2RefreshTokenEntity refreshToken = null;
-		OAuth2AccessTokenEntity accessToken = null;
-		try {
-			refreshToken = tokenServices.getRefreshToken(tokenValue);
-		} catch (InvalidTokenException e) {
-			// it's OK if either of these tokens are bad
-			//TODO: Error Handling
-		}
-
-		try {
-			accessToken = tokenServices.readAccessToken(tokenValue);
-		} catch (InvalidTokenException e) {
-			// it's OK if either of these tokens are bad
-			//TODO: Error Handling
-		} catch (AuthenticationException e) {
-			//TODO: Error Handling
-		}
-
-		if (refreshToken == null && accessToken == null) {
-			//TODO: Error Handling
-			// TODO: this should throw a 400 with a JSON error code
-			throw new InvalidTokenException("Invalid OAuth token: " + tokenValue);
-		}
-
-		if (principal instanceof OAuth2Authentication) {
-			//TODO what is this variable for? It is unused. is it just a validation check?
-			OAuth2AccessTokenEntity tok = tokenServices.getAccessToken((OAuth2Authentication) principal);
-
-			// we've got a client acting on its own behalf, not an admin
-			//ClientAuthentication clientAuth = (ClientAuthenticationToken) ((OAuth2Authentication) auth).getClientAuthentication();
-			OAuth2Request clientAuth = ((OAuth2Authentication) principal).getOAuth2Request();
-
-			if (refreshToken != null) {
-				if (!refreshToken.getClient().getClientId().equals(clientAuth.getClientId())) {
-					// trying to revoke a token we don't own, fail
-					// TODO: this should throw a 403
-					//TODO: Error Handling
-					throw new PermissionDeniedException("Client tried to revoke a token it doesn't own");
-				}
-			} else {
-				if (!accessToken.getClient().getClientId().equals(clientAuth.getClientId())) {
-					// trying to revoke a token we don't own, fail
-					// TODO: this should throw a 403
-					//TODO: Error Handling
-					throw new PermissionDeniedException("Client tried to revoke a token it doesn't own");
-				}
-			}
-		}
-
-		// if we got this far, we're allowed to do this
-		if (refreshToken != null) {
-			tokenServices.revokeRefreshToken(refreshToken);
-		} else {
-=======
 		// This is the token as passed in from OAuth (in case we need it some day)
 		//OAuth2AccessTokenEntity tok = tokenServices.getAccessToken((OAuth2Authentication) principal);
 
-		AuthorizationRequest authRequest = null;
+		OAuth2Request authRequest = null;
 		if (principal instanceof OAuth2Authentication) {
 			// if the client is acting on its own behalf (the common case), pull out the client authorization request
-			authRequest = ((OAuth2Authentication) principal).getAuthorizationRequest();
+			authRequest = ((OAuth2Authentication) principal).getOAuth2Request();
 		}
 
 		try {
@@ -135,7 +67,6 @@
 			}
 
 			// if we got this far, we're allowed to do this
->>>>>>> 023dd440
 			tokenServices.revokeAccessToken(accessToken);
 			model.addAttribute("code", HttpStatus.OK);
 			return "httpCodeView";
@@ -168,12 +99,6 @@
 				return "httpCodeView";
 			}
 		}
-<<<<<<< HEAD
-
-		// TODO: throw a 200 back (no content?)
-		return modelAndView;
-=======
->>>>>>> 023dd440
 	}
 
 }