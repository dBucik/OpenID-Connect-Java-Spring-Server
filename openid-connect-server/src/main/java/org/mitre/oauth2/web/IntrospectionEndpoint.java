/*******************************************************************************
 * Copyright 2015 The MITRE Corporation
 *   and the MIT Kerberos and Internet Trust Consortium
 *
 * Licensed under the Apache License, Version 2.0 (the "License");
 * you may not use this file except in compliance with the License.
 * You may obtain a copy of the License at
 *
 *   http://www.apache.org/licenses/LICENSE-2.0
 *
 * Unless required by applicable law or agreed to in writing, software
 * distributed under the License is distributed on an "AS IS" BASIS,
 * WITHOUT WARRANTIES OR CONDITIONS OF ANY KIND, either express or implied.
 * See the License for the specific language governing permissions and
 * limitations under the License.
 *******************************************************************************/
package org.mitre.oauth2.web;

import java.util.Collection;
import java.util.HashSet;
import java.util.Map;
import java.util.Set;

import org.mitre.oauth2.model.ClientDetailsEntity;
import org.mitre.oauth2.model.OAuth2AccessTokenEntity;
import org.mitre.oauth2.model.OAuth2RefreshTokenEntity;
import org.mitre.oauth2.service.ClientDetailsEntityService;
import org.mitre.oauth2.service.IntrospectionResultAssembler;
import org.mitre.oauth2.service.OAuth2TokenEntityService;
import org.mitre.oauth2.service.SystemScopeService;
import org.mitre.openid.connect.model.UserInfo;
import org.mitre.openid.connect.service.UserInfoService;
import org.mitre.openid.connect.view.HttpCodeView;
import org.mitre.openid.connect.view.JsonEntityView;
import org.mitre.uma.model.ResourceSet;
import org.mitre.uma.service.ResourceSetService;
import org.slf4j.Logger;
import org.slf4j.LoggerFactory;
import org.springframework.beans.factory.annotation.Autowired;
import org.springframework.http.HttpStatus;
<<<<<<< HEAD
import org.springframework.security.core.Authentication;
import org.springframework.security.oauth2.common.exceptions.InvalidTokenException;
import org.springframework.security.oauth2.provider.OAuth2Authentication;
=======
import org.springframework.http.ResponseEntity;
import org.springframework.security.access.prepost.PreAuthorize;
import org.springframework.security.oauth2.common.exceptions.InvalidTokenException;
import org.springframework.security.oauth2.common.exceptions.OAuth2Exception;
import org.springframework.security.oauth2.provider.error.WebResponseExceptionTranslator;
>>>>>>> ba51df0c
import org.springframework.stereotype.Controller;
import org.springframework.ui.Model;
import org.springframework.web.bind.annotation.ExceptionHandler;
import org.springframework.web.bind.annotation.RequestMapping;
import org.springframework.web.bind.annotation.RequestParam;

import com.google.common.base.Strings;
import com.google.common.collect.ImmutableMap;

import static org.mitre.oauth2.web.AuthenticationUtilities.ensureOAuthScope;

@Controller
public class IntrospectionEndpoint {

	/**
	 * 
	 */
	public static final String URL = "introspect";

	@Autowired
	private OAuth2TokenEntityService tokenServices;

	@Autowired
	private ClientDetailsEntityService clientService;

	@Autowired
	private IntrospectionResultAssembler introspectionResultAssembler;

	@Autowired
	private UserInfoService userInfoService;
	
	@Autowired
	private ResourceSetService resourceSetService;

	@Autowired
	private WebResponseExceptionTranslator providerExceptionHandler;
	
	/**
	 * Logger for this class
	 */
	private static final Logger logger = LoggerFactory.getLogger(IntrospectionEndpoint.class);

	public IntrospectionEndpoint() {

	}

	public IntrospectionEndpoint(OAuth2TokenEntityService tokenServices) {
		this.tokenServices = tokenServices;
	}

<<<<<<< HEAD
	@RequestMapping("/introspect")
=======
	@PreAuthorize("hasRole('ROLE_CLIENT')")
	@RequestMapping("/" + URL)
>>>>>>> ba51df0c
	public String verify(@RequestParam("token") String tokenValue,
			@RequestParam(value = "token_type_hint", required = false) String tokenType,
			Authentication auth, Model model) {

		ClientDetailsEntity authClient = null;
		Set<String> authScopes = new HashSet<>();
		
		if (auth instanceof OAuth2Authentication) {
			// the client authenticated with OAuth, do our UMA checks
			ensureOAuthScope(auth, SystemScopeService.UMA_PROTECTION_SCOPE);
			
			// get out the client that was issued the access token (not the token being introspected)
			OAuth2Authentication o2a = (OAuth2Authentication) auth;
			
			String authClientId = o2a.getOAuth2Request().getClientId();
			authClient = clientService.loadClientByClientId(authClientId);
			
			// the owner is the user who authorized the token in the first place
			String ownerId = o2a.getUserAuthentication().getName();
			
			authScopes.addAll(authClient.getScope());
			
			// UMA style clients also get a subset of scopes of all the resource sets they've registered
			Collection<ResourceSet> resourceSets = resourceSetService.getAllForOwnerAndClient(ownerId, authClientId);
			
			// collect all the scopes
			for (ResourceSet rs : resourceSets) {
				authScopes.addAll(rs.getScopes());
			}
			
		} else {
			// the client authenticated directly, make sure it's got the right access
			
			String authClientId = auth.getName(); // direct authentication puts the client_id into the authentication's name field
			authClient = clientService.loadClientByClientId(authClientId);

			// directly authenticated clients get a subset of any scopes that they've registered for
			authScopes.addAll(authClient.getScope());
			
			if (!AuthenticationUtilities.hasRole(auth, "ROLE_CLIENT")
					|| !authClient.isAllowIntrospection()) {
				
				// this client isn't allowed to do direct introspection
				
				logger.error("Client " + authClient.getClientId() + " is not allowed to call introspection endpoint");
				model.addAttribute("code", HttpStatus.FORBIDDEN);
				return HttpCodeView.VIEWNAME;

			}
			
		}
		
		// by here we're allowed to introspect, now we need to look up the token in our token stores

		// first make sure the token is there
		if (Strings.isNullOrEmpty(tokenValue)) {
			logger.error("Verify failed; token value is null");
			Map<String,Boolean> entity = ImmutableMap.of("active", Boolean.FALSE);
			model.addAttribute(JsonEntityView.ENTITY, entity);
			return JsonEntityView.VIEWNAME;
		}

		OAuth2AccessTokenEntity accessToken = null;
		OAuth2RefreshTokenEntity refreshToken = null;
		ClientDetailsEntity tokenClient;
		UserInfo user;

		try {

			// check access tokens first (includes ID tokens)
			accessToken = tokenServices.readAccessToken(tokenValue);

			tokenClient = accessToken.getClient();

			// get the user information of the user that authorized this token in the first place
			String userName = accessToken.getAuthenticationHolder().getAuthentication().getName();
			user = userInfoService.getByUsernameAndClientId(userName, tokenClient.getClientId());

		} catch (InvalidTokenException e) {
			logger.info("Invalid access token. Checking refresh token.");
			try {

				// check refresh tokens next
				refreshToken = tokenServices.getRefreshToken(tokenValue);

				tokenClient = refreshToken.getClient();

				// get the user information of the user that authorized this token in the first place
				String userName = refreshToken.getAuthenticationHolder().getAuthentication().getName();
				user = userInfoService.getByUsernameAndClientId(userName, tokenClient.getClientId());

			} catch (InvalidTokenException e2) {
				logger.error("Invalid refresh token");
				Map<String,Boolean> entity = ImmutableMap.of("active", Boolean.FALSE);
				model.addAttribute(JsonEntityView.ENTITY, entity);
				return JsonEntityView.VIEWNAME;
			}
		}

<<<<<<< HEAD
		// if it's a valid token, we'll print out information on it
		
		if (accessToken != null) {
			Map<String, Object> entity = introspectionResultAssembler.assembleFrom(accessToken, user, authScopes);
			model.addAttribute("entity", entity);
		} else if (refreshToken != null) {
			Map<String, Object> entity = introspectionResultAssembler.assembleFrom(refreshToken, user, authScopes);
			model.addAttribute("entity", entity);
		} else {
			// no tokens were found (we shouldn't get here)
			logger.error("Verify failed; Invalid access/refresh token");
			Map<String,Boolean> entity = ImmutableMap.of("active", Boolean.FALSE);
			model.addAttribute("entity", entity);
			return JsonEntityView.VIEWNAME;
=======
		// clientID is the principal name in the authentication
		String clientId = p.getName();
		ClientDetailsEntity authClient = clientService.loadClientByClientId(clientId);

		if (authClient.isAllowIntrospection()) {
			if (introspectionAuthorizer.isIntrospectionPermitted(authClient, tokenClient, scopes)) {
				// if it's a valid token, we'll print out information on it
				Map<String, Object> entity = accessToken != null
						? introspectionResultAssembler.assembleFrom(accessToken, user)
								: introspectionResultAssembler.assembleFrom(refreshToken, user);
						model.addAttribute(JsonEntityView.ENTITY, entity);
						return JsonEntityView.VIEWNAME;
			} else {
				logger.error("Verify failed; client configuration or scope don't permit token introspection");
				model.addAttribute(HttpCodeView.CODE, HttpStatus.FORBIDDEN);
				return HttpCodeView.VIEWNAME;
			}
		} else {
			logger.error("Verify failed; client " + clientId + " is not allowed to call introspection endpoint");
			model.addAttribute(HttpCodeView.CODE, HttpStatus.FORBIDDEN);
			return HttpCodeView.VIEWNAME;
>>>>>>> ba51df0c
		}
		
		return JsonEntityView.VIEWNAME;
			
	}
	
	@ExceptionHandler(OAuth2Exception.class)
	public ResponseEntity<OAuth2Exception> handleException(Exception e) throws Exception {
		logger.info("Handling error: " + e.getClass().getSimpleName() + ", " + e.getMessage());
		return providerExceptionHandler.translate(e);
	}
	

}<|MERGE_RESOLUTION|>--- conflicted
+++ resolved
@@ -38,17 +38,12 @@
 import org.slf4j.LoggerFactory;
 import org.springframework.beans.factory.annotation.Autowired;
 import org.springframework.http.HttpStatus;
-<<<<<<< HEAD
+import org.springframework.http.ResponseEntity;
 import org.springframework.security.core.Authentication;
 import org.springframework.security.oauth2.common.exceptions.InvalidTokenException;
+import org.springframework.security.oauth2.common.exceptions.OAuth2Exception;
 import org.springframework.security.oauth2.provider.OAuth2Authentication;
-=======
-import org.springframework.http.ResponseEntity;
-import org.springframework.security.access.prepost.PreAuthorize;
-import org.springframework.security.oauth2.common.exceptions.InvalidTokenException;
-import org.springframework.security.oauth2.common.exceptions.OAuth2Exception;
 import org.springframework.security.oauth2.provider.error.WebResponseExceptionTranslator;
->>>>>>> ba51df0c
 import org.springframework.stereotype.Controller;
 import org.springframework.ui.Model;
 import org.springframework.web.bind.annotation.ExceptionHandler;
@@ -99,12 +94,7 @@
 		this.tokenServices = tokenServices;
 	}
 
-<<<<<<< HEAD
-	@RequestMapping("/introspect")
-=======
-	@PreAuthorize("hasRole('ROLE_CLIENT')")
 	@RequestMapping("/" + URL)
->>>>>>> ba51df0c
 	public String verify(@RequestParam("token") String tokenValue,
 			@RequestParam(value = "token_type_hint", required = false) String tokenType,
 			Authentication auth, Model model) {
@@ -198,50 +188,26 @@
 
 			} catch (InvalidTokenException e2) {
 				logger.error("Invalid refresh token");
-				Map<String,Boolean> entity = ImmutableMap.of("active", Boolean.FALSE);
+				Map<String,Boolean> entity = ImmutableMap.of(IntrospectionResultAssembler.ACTIVE, Boolean.FALSE);
 				model.addAttribute(JsonEntityView.ENTITY, entity);
 				return JsonEntityView.VIEWNAME;
 			}
 		}
 
-<<<<<<< HEAD
 		// if it's a valid token, we'll print out information on it
 		
 		if (accessToken != null) {
 			Map<String, Object> entity = introspectionResultAssembler.assembleFrom(accessToken, user, authScopes);
-			model.addAttribute("entity", entity);
+			model.addAttribute(JsonEntityView.ENTITY, entity);
 		} else if (refreshToken != null) {
 			Map<String, Object> entity = introspectionResultAssembler.assembleFrom(refreshToken, user, authScopes);
-			model.addAttribute("entity", entity);
+			model.addAttribute(JsonEntityView.ENTITY, entity);
 		} else {
 			// no tokens were found (we shouldn't get here)
 			logger.error("Verify failed; Invalid access/refresh token");
-			Map<String,Boolean> entity = ImmutableMap.of("active", Boolean.FALSE);
-			model.addAttribute("entity", entity);
+			Map<String,Boolean> entity = ImmutableMap.of(IntrospectionResultAssembler.ACTIVE, Boolean.FALSE);
+			model.addAttribute(JsonEntityView.ENTITY, entity);
 			return JsonEntityView.VIEWNAME;
-=======
-		// clientID is the principal name in the authentication
-		String clientId = p.getName();
-		ClientDetailsEntity authClient = clientService.loadClientByClientId(clientId);
-
-		if (authClient.isAllowIntrospection()) {
-			if (introspectionAuthorizer.isIntrospectionPermitted(authClient, tokenClient, scopes)) {
-				// if it's a valid token, we'll print out information on it
-				Map<String, Object> entity = accessToken != null
-						? introspectionResultAssembler.assembleFrom(accessToken, user)
-								: introspectionResultAssembler.assembleFrom(refreshToken, user);
-						model.addAttribute(JsonEntityView.ENTITY, entity);
-						return JsonEntityView.VIEWNAME;
-			} else {
-				logger.error("Verify failed; client configuration or scope don't permit token introspection");
-				model.addAttribute(HttpCodeView.CODE, HttpStatus.FORBIDDEN);
-				return HttpCodeView.VIEWNAME;
-			}
-		} else {
-			logger.error("Verify failed; client " + clientId + " is not allowed to call introspection endpoint");
-			model.addAttribute(HttpCodeView.CODE, HttpStatus.FORBIDDEN);
-			return HttpCodeView.VIEWNAME;
->>>>>>> ba51df0c
 		}
 		
 		return JsonEntityView.VIEWNAME;
