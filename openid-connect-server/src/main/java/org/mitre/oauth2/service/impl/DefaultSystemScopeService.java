--- conflicted
+++ resolved
@@ -45,11 +45,7 @@
 
 	private Predicate<SystemScope> isDefault = new Predicate<SystemScope>() {
 		@Override
-<<<<<<< HEAD
-		public boolean apply(@Nullable SystemScope input) {
-=======
 		public boolean apply(SystemScope input) {
->>>>>>> 023dd440
 			return (input != null && input.isDefaultScope());
 		}
 	};
@@ -57,22 +53,14 @@
 
 	private Predicate<SystemScope> isDynReg = new Predicate<SystemScope>() {
 		@Override
-<<<<<<< HEAD
-		public boolean apply(@Nullable SystemScope input) {
-=======
 		public boolean apply(SystemScope input) {
->>>>>>> 023dd440
 			return (input != null && input.isAllowDynReg());
 		}
 	};
 
 	private Function<String, SystemScope> stringToSystemScope = new Function<String, SystemScope>() {
 		@Override
-<<<<<<< HEAD
-		public SystemScope apply(@Nullable String input) {
-=======
 		public SystemScope apply(String input) {
->>>>>>> 023dd440
 			if (input == null) {
 				return null;
 			} else {
@@ -90,11 +78,7 @@
 
 	private Function<SystemScope, String> systemScopeToString = new Function<SystemScope, String>() {
 		@Override
-<<<<<<< HEAD
-		public String apply(@Nullable SystemScope input) {
-=======
 		public String apply(SystemScope input) {
->>>>>>> 023dd440
 			if (input == null) {
 				return null;
 			} else {
