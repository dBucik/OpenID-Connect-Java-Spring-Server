--- conflicted
+++ resolved
@@ -32,11 +32,8 @@
 import org.mitre.oauth2.repository.OAuth2TokenRepository;
 import org.mitre.oauth2.service.ClientDetailsEntityService;
 import org.mitre.oauth2.service.OAuth2TokenEntityService;
-<<<<<<< HEAD
 import org.mitre.openid.connect.model.ApprovedSite;
 import org.mitre.openid.connect.service.ApprovedSiteService;
-=======
->>>>>>> 023dd440
 import org.slf4j.Logger;
 import org.slf4j.LoggerFactory;
 import org.springframework.beans.factory.annotation.Autowired;
@@ -76,63 +73,56 @@
 
 	@Autowired
 	private TokenEnhancer tokenEnhancer;
-
-<<<<<<< HEAD
+	
+	@Override
+	public Set<OAuth2AccessTokenEntity> getAllAccessTokensForUser(String id) {
+
+		Set<OAuth2AccessTokenEntity> all = tokenRepository.getAllAccessTokens();
+		Set<OAuth2AccessTokenEntity> results = Sets.newLinkedHashSet();
+
+		for (OAuth2AccessTokenEntity token : all) {
+			if (token.getAuthenticationHolder().getAuthentication().getName().equals(id)) {
+				results.add(token);
+			}
+		}
+
+		return results;
+	}
+
+
+	@Override
+	public Set<OAuth2RefreshTokenEntity> getAllRefreshTokensForUser(String id) {
+		Set<OAuth2RefreshTokenEntity> all = tokenRepository.getAllRefreshTokens();
+		Set<OAuth2RefreshTokenEntity> results = Sets.newLinkedHashSet();
+
+		for (OAuth2RefreshTokenEntity token : all) {
+			if (token.getAuthenticationHolder().getAuthentication().getName().equals(id)) {
+				results.add(token);
+			}
+		}
+
+		return results;
+	}
+
+	@Override
+	public OAuth2AccessTokenEntity getAccessTokenById(Long id) {
+		return tokenRepository.getAccessTokenById(id);
+	}
+
+	@Override
+	public OAuth2RefreshTokenEntity getRefreshTokenById(Long id) {
+		return tokenRepository.getRefreshTokenById(id);
+	}
+
 	@Autowired
 	private ApprovedSiteService approvedSiteService;
+	
 
 	@Override
 	public OAuth2AccessTokenEntity createAccessToken(OAuth2Authentication authentication) throws AuthenticationException, InvalidClientException {
 		if (authentication != null && authentication.getOAuth2Request() != null) {
 			// look up our client
 			OAuth2Request clientAuth = authentication.getOAuth2Request();
-=======
-	@Override
-	public Set<OAuth2AccessTokenEntity> getAllAccessTokensForUser(String id) {
-
-		Set<OAuth2AccessTokenEntity> all = tokenRepository.getAllAccessTokens();
-		Set<OAuth2AccessTokenEntity> results = Sets.newLinkedHashSet();
-
-		for (OAuth2AccessTokenEntity token : all) {
-			if (token.getAuthenticationHolder().getAuthentication().getName().equals(id)) {
-				results.add(token);
-			}
-		}
-
-		return results;
-	}
-
-
-	@Override
-	public Set<OAuth2RefreshTokenEntity> getAllRefreshTokensForUser(String id) {
-		Set<OAuth2RefreshTokenEntity> all = tokenRepository.getAllRefreshTokens();
-		Set<OAuth2RefreshTokenEntity> results = Sets.newLinkedHashSet();
-
-		for (OAuth2RefreshTokenEntity token : all) {
-			if (token.getAuthenticationHolder().getAuthentication().getName().equals(id)) {
-				results.add(token);
-			}
-		}
-
-		return results;
-	}
-
-	@Override
-	public OAuth2AccessTokenEntity getAccessTokenById(Long id) {
-		return tokenRepository.getAccessTokenById(id);
-	}
-
-	@Override
-	public OAuth2RefreshTokenEntity getRefreshTokenById(Long id) {
-		return tokenRepository.getRefreshTokenById(id);
-	}
-
-	@Override
-	public OAuth2AccessTokenEntity createAccessToken(OAuth2Authentication authentication) throws AuthenticationException, InvalidClientException {
-		if (authentication != null && authentication.getAuthorizationRequest() != null) {
-			// look up our client
-			AuthorizationRequest clientAuth = authentication.getAuthorizationRequest();
->>>>>>> 023dd440
 
 			ClientDetailsEntity client = clientDetailsService.loadClientByClientId(clientAuth.getClientId());
 
@@ -202,7 +192,6 @@
 
 			tokenRepository.saveAccessToken(token);
 
-<<<<<<< HEAD
 			//Add approved site reference, if any
 			OAuth2Request originalAuthRequest = authHolder.getAuthentication().getOAuth2Request();
 
@@ -217,8 +206,6 @@
 
 			}
 
-=======
->>>>>>> 023dd440
 			if (token.getRefreshToken() != null) {
 				tokenRepository.saveRefreshToken(token.getRefreshToken()); // make sure we save any changes that might have been enhanced
 			}
@@ -230,11 +217,7 @@
 	}
 
 	@Override
-<<<<<<< HEAD
 	public OAuth2AccessTokenEntity refreshAccessToken(String refreshTokenValue, TokenRequest authRequest) throws AuthenticationException {
-=======
-	public OAuth2AccessTokenEntity refreshAccessToken(String refreshTokenValue, AuthorizationRequest authRequest) throws AuthenticationException {
->>>>>>> 023dd440
 
 		OAuth2RefreshTokenEntity refreshToken = tokenRepository.getRefreshTokenByValue(refreshTokenValue);
 
@@ -266,15 +249,9 @@
 		OAuth2AccessTokenEntity token = new OAuth2AccessTokenEntity();
 
 		// get the stored scopes from the authentication holder's authorization request; these are the scopes associated with the refresh token
-<<<<<<< HEAD
 		Set<String> refreshScopes = new HashSet<String>(refreshToken.getAuthenticationHolder().getAuthentication().getOAuth2Request().getScope());
 
-		Set<String> scope = new HashSet<String>(authRequest.getScope());
-=======
-		Set<String> refreshScopes = new HashSet<String>(refreshToken.getAuthenticationHolder().getAuthentication().getAuthorizationRequest().getScope());
-
 		Set<String> scope = authRequest.getScope() == null ? new HashSet<String>() : new HashSet<String>(authRequest.getScope());
->>>>>>> 023dd440
 		if (scope != null && !scope.isEmpty()) {
 			// ensure a proper subset of scopes
 			if (refreshScopes != null && refreshScopes.containsAll(scope)) {
@@ -383,7 +360,6 @@
 	public void revokeAccessToken(OAuth2AccessTokenEntity accessToken) {
 		tokenRepository.removeAccessToken(accessToken);
 	}
-<<<<<<< HEAD
 
 
 	/* (non-Javadoc)
@@ -403,7 +379,6 @@
 	}
 
 	@Override
-	@Scheduled(fixedRate = 5 * 60 * 1000) // schedule this task every five minutes
 	public void clearExpiredTokens() {
 		logger.info("Cleaning out all expired tokens");
 
@@ -420,76 +395,6 @@
 		}
 	}
 
-	/**
-	 * Get a builder object for this class (for tests)
-	 * @return
-=======
-
-
-	/* (non-Javadoc)
-	 * @see org.mitre.oauth2.service.OAuth2TokenEntityService#getAccessTokensForClient(org.mitre.oauth2.model.ClientDetailsEntity)
->>>>>>> 023dd440
-	 */
-	@Override
-	public List<OAuth2AccessTokenEntity> getAccessTokensForClient(ClientDetailsEntity client) {
-		return tokenRepository.getAccessTokensForClient(client);
-	}
-
-<<<<<<< HEAD
-	/**
-	 * Builder class for test harnesses.
-	 */
-	public static class DefaultOAuth2ProviderTokenServicesBuilder {
-		private DefaultOAuth2ProviderTokenService instance;
-
-		private DefaultOAuth2ProviderTokenServicesBuilder() {
-			instance = new DefaultOAuth2ProviderTokenService();
-		}
-
-		public DefaultOAuth2ProviderTokenServicesBuilder setTokenRepository(OAuth2TokenRepository tokenRepository) {
-			instance.tokenRepository = tokenRepository;
-			return this;
-		}
-
-		public DefaultOAuth2ProviderTokenServicesBuilder setClientDetailsService(ClientDetailsEntityService clientDetailsService) {
-			instance.clientDetailsService = clientDetailsService;
-			return this;
-		}
-
-		public DefaultOAuth2ProviderTokenServicesBuilder setTokenEnhancer(TokenEnhancer tokenEnhancer) {
-			instance.tokenEnhancer = tokenEnhancer;
-			return this;
-		}
-
-		public OAuth2TokenEntityService finish() {
-			return instance;
-=======
-	/* (non-Javadoc)
-	 * @see org.mitre.oauth2.service.OAuth2TokenEntityService#getRefreshTokensForClient(org.mitre.oauth2.model.ClientDetailsEntity)
-	 */
-	@Override
-	public List<OAuth2RefreshTokenEntity> getRefreshTokensForClient(ClientDetailsEntity client) {
-		return tokenRepository.getRefreshTokensForClient(client);
-	}
-
-	@Override
-	public void clearExpiredTokens() {
-		logger.info("Cleaning out all expired tokens");
-
-		List<OAuth2AccessTokenEntity> accessTokens = tokenRepository.getExpiredAccessTokens();
-		logger.info("Found " + accessTokens.size() + " expired access tokens");
-		for (OAuth2AccessTokenEntity oAuth2AccessTokenEntity : accessTokens) {
-			revokeAccessToken(oAuth2AccessTokenEntity);
-		}
-
-		List<OAuth2RefreshTokenEntity> refreshTokens = tokenRepository.getExpiredRefreshTokens();
-		logger.info("Found " + refreshTokens.size() + " expired refresh tokens");
-		for (OAuth2RefreshTokenEntity oAuth2RefreshTokenEntity : refreshTokens) {
-			revokeRefreshToken(oAuth2RefreshTokenEntity);
->>>>>>> 023dd440
-		}
-	}
-
 	/* (non-Javadoc)
 	 * @see org.mitre.oauth2.service.OAuth2TokenEntityService#saveAccessToken(org.mitre.oauth2.model.OAuth2AccessTokenEntity)
 	 */
@@ -528,12 +433,4 @@
 		return tokenRepository.getAccessTokenForIdToken(idToken);
 	}
 
-<<<<<<< HEAD
-	@Override
-	public OAuth2AccessTokenEntity getAccessTokenById(Long id) {
-		return tokenRepository.getAccessTokenById(id);
-	}
-
-=======
->>>>>>> 023dd440
 }