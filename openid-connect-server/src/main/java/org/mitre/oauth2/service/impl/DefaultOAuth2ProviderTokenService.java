/*******************************************************************************
 * Copyright 2012 The MITRE Corporation
 * 
 * Licensed under the Apache License, Version 2.0 (the "License");
 * you may not use this file except in compliance with the License.
 * You may obtain a copy of the License at
 * 
 *   http://www.apache.org/licenses/LICENSE-2.0
 * 
 * Unless required by applicable law or agreed to in writing, software
 * distributed under the License is distributed on an "AS IS" BASIS,
 * WITHOUT WARRANTIES OR CONDITIONS OF ANY KIND, either express or implied.
 * See the License for the specific language governing permissions and
 * limitations under the License.
 ******************************************************************************/
/**
 * 
 */
package org.mitre.oauth2.service.impl;

import java.util.Date;
import java.util.List;
import java.util.Set;

import org.mitre.oauth2.model.ClientDetailsEntity;
import org.mitre.oauth2.model.OAuth2AccessTokenEntity;
import org.mitre.oauth2.model.OAuth2AccessTokenEntityFactory;
import org.mitre.oauth2.model.OAuth2RefreshTokenEntity;
import org.mitre.oauth2.model.OAuth2RefreshTokenEntityFactory;
import org.mitre.oauth2.repository.OAuth2TokenRepository;
import org.mitre.oauth2.service.ClientDetailsEntityService;
import org.mitre.oauth2.service.OAuth2TokenEntityService;
import org.slf4j.Logger;
import org.slf4j.LoggerFactory;
import org.springframework.beans.factory.annotation.Autowired;
import org.springframework.scheduling.annotation.Scheduled;
import org.springframework.security.authentication.AuthenticationCredentialsNotFoundException;
import org.springframework.security.core.AuthenticationException;
import org.springframework.security.oauth2.common.OAuth2AccessToken;
import org.springframework.security.oauth2.common.exceptions.InvalidClientException;
import org.springframework.security.oauth2.common.exceptions.InvalidTokenException;
import org.springframework.security.oauth2.provider.AuthorizationRequest;
import org.springframework.security.oauth2.provider.OAuth2Authentication;
import org.springframework.security.oauth2.provider.token.TokenEnhancer;
import org.springframework.stereotype.Service;
import org.springframework.transaction.annotation.Transactional;

import com.google.common.collect.Sets;


/**
 * @author jricher
 * 
 */
@Service
@Transactional
public class DefaultOAuth2ProviderTokenService implements OAuth2TokenEntityService {
	
	private static Logger logger = LoggerFactory.getLogger(DefaultOAuth2ProviderTokenService.class);

	@Autowired
	private OAuth2TokenRepository tokenRepository;
	
	@Autowired
	private ClientDetailsEntityService clientDetailsService;
	
	@Autowired
	private OAuth2AccessTokenEntityFactory accessTokenFactory;
	
	@Autowired
	private OAuth2RefreshTokenEntityFactory refreshTokenFactory;
	
	@Autowired
	private TokenEnhancer tokenEnhancer;
	
	@Override
    public OAuth2AccessTokenEntity createAccessToken(OAuth2Authentication authentication) throws AuthenticationException, InvalidClientException {
		if (authentication != null && 
				authentication.getAuthorizationRequest() != null) {
			// look up our client
			AuthorizationRequest clientAuth = authentication.getAuthorizationRequest();
			
			ClientDetailsEntity client = clientDetailsService.loadClientByClientId(clientAuth.getClientId());
		
			if (client == null) {
				throw new InvalidClientException("Client not found: " + clientAuth.getClientId());
			}
			
			OAuth2AccessTokenEntity token = new OAuth2AccessTokenEntity();//accessTokenFactory.createNewAccessToken();
		    
		    // attach the client
	    	token.setClient(client);
	    	
		    // inherit the scope from the auth
	    	// this lets us match which scope is requested 
		    if (client.isScoped()) {
		    	
		    	// restrict granted scopes to a valid subset of those 
		    	Set<String> validScopes = Sets.newHashSet();
		    	
		    	for (String requested : clientAuth.getScope()) {
	                if (client.getScope().contains(requested)) {
	                	validScopes.add(requested);
	                } else {
	                	logger.warn("Client " + client.getClientId() + " requested out of permission scope: " + requested);
	                }
                }
		    	
		    	token.setScope(validScopes);
		    }

		    // make it expire if necessary
	    	if (client.getAccessTokenTimeout() != null) {
	    		Date expiration = new Date(System.currentTimeMillis() + (client.getAccessTokenTimeout() * 1000L));
	    		token.setExpiration(expiration);
	    	}
		    
	    	// attach the authorization so that we can look it up later
	    	token.setAuthentication(authentication);
	    	
	    	// attach a refresh token, if this client is allowed to request them
	    	if (client.isAllowRefresh()) {
	    		OAuth2RefreshTokenEntity refreshToken = refreshTokenFactory.createNewRefreshToken();
	    		
	    		// make it expire if necessary
	    		if (client.getRefreshTokenTimeout() != null) {
		    		Date expiration = new Date(System.currentTimeMillis() + (client.getRefreshTokenTimeout() * 1000L));
		    		refreshToken.setExpiration(expiration);
	    		}
	    		
	    		// save our scopes so that we can reuse them later for more auth tokens
	    		// TODO: save the auth instead of the just the scope?
			    if (client.isScoped()) {
			    	refreshToken.setScope(clientAuth.getScope());
			    }
			
			    tokenRepository.saveRefreshToken(refreshToken);
			    
	    		token.setRefreshToken(refreshToken);
	    	}
	    	
	    	tokenEnhancer.enhance(token, authentication);
	    	
		    tokenRepository.saveAccessToken(token);		    
		    
		    return token;
		}
		
	    throw new AuthenticationCredentialsNotFoundException("No authentication credentials found");
    }

	@Override
    public OAuth2AccessTokenEntity refreshAccessToken(String refreshTokenValue, Set<String> scope) throws AuthenticationException {
		
		OAuth2RefreshTokenEntity refreshToken = tokenRepository.getRefreshTokenByValue(refreshTokenValue);
		
		if (refreshToken == null) {
			throw new InvalidTokenException("Invalid refresh token: " + refreshTokenValue);
		}
		
		ClientDetailsEntity client = refreshToken.getClient();
		
		//Make sure this client allows access token refreshing
		if (!client.isAllowRefresh()) {
			throw new InvalidClientException("Client does not allow refreshing access token!");
		}
		
		// clear out any access tokens
		// TODO: make this a configurable option
		tokenRepository.clearAccessTokensForRefreshToken(refreshToken);
		
		if (refreshToken.isExpired()) {
			tokenRepository.removeRefreshToken(refreshToken);
			throw new InvalidTokenException("Expired refresh token: " + refreshTokenValue);			
		}
		
		// TODO: have the option to recycle the refresh token here, too
		// for now, we just reuse it as long as it's valid, which is the original intent

		OAuth2AccessTokenEntity token = accessTokenFactory.createNewAccessToken();

		
		if (scope != null && !scope.isEmpty()) { 
			// ensure a proper subset of scopes 
			if (refreshToken.getScope() != null && refreshToken.getScope().containsAll(scope)) {
				// set the scope of the new access token if requested
				refreshToken.setScope(scope);
			} else {
				// up-scoping is not allowed
				// (TODO: should this throw InvalidScopeException? For now just pass through)
				token.setScope(refreshToken.getScope());
			}
		} else {
			// otherwise inherit the scope of the refresh token (if it's there -- this can return a null scope set)
			token.setScope(refreshToken.getScope());
		}
	    
    	token.setClient(client);
    	
    	if (client.getAccessTokenTimeout() != null) {
    		Date expiration = new Date(System.currentTimeMillis() + (client.getAccessTokenTimeout() * 1000L));
    		token.setExpiration(expiration);
    	}
    	
    	token.setRefreshToken(refreshToken);
    	
    	tokenRepository.saveAccessToken(token);
    	
    	return token;
		
    }

	@Override
    public OAuth2Authentication loadAuthentication(String accessTokenValue) throws AuthenticationException {
		
		OAuth2AccessTokenEntity accessToken = tokenRepository.getAccessTokenByValue(accessTokenValue);
		
		if (accessToken == null) {
			throw new InvalidTokenException("Invalid access token: " + accessTokenValue);
		}
		
		if (accessToken.isExpired()) {
			tokenRepository.removeAccessToken(accessToken);
			throw new InvalidTokenException("Expired access token: " + accessTokenValue);
		}
		
	    return accessToken.getAuthentication();
    }


	/**
	 * Get an access token from its token value.
	 */
	@Override
    public OAuth2AccessTokenEntity readAccessToken(String accessTokenValue) throws AuthenticationException {
		OAuth2AccessTokenEntity accessToken = tokenRepository.getAccessTokenByValue(accessTokenValue);
		if (accessToken == null) {
			throw new InvalidTokenException("Access token for value " + accessTokenValue + " was not found");
		}
		else {
			return accessToken;	
		}
    }

	/**
	 * Get an access token by its authentication object.
	 */
	@Override
	public OAuth2AccessTokenEntity getAccessToken(OAuth2Authentication authentication) {
		
		OAuth2AccessTokenEntity accessToken = tokenRepository.getByAuthentication(authentication);
		
		return accessToken;
	}
	
	/**
	 * Get a refresh token by its token value.
	 */
	@Override
    public OAuth2RefreshTokenEntity getRefreshToken(String refreshTokenValue) throws AuthenticationException {
		OAuth2RefreshTokenEntity refreshToken = tokenRepository.getRefreshTokenByValue(refreshTokenValue);
		if (refreshToken == null) {
			throw new InvalidTokenException("Refresh token for value " + refreshTokenValue + " was not found");
		}
		else {
			return refreshToken;	
		}
    }
	
	/**
	 * Revoke a refresh token and all access tokens issued to it.
	 */
	@Override
    public void revokeRefreshToken(OAuth2RefreshTokenEntity refreshToken) {
	    tokenRepository.clearAccessTokensForRefreshToken(refreshToken);
	    tokenRepository.removeRefreshToken(refreshToken);	    
    }

	/**
	 * Revoke an access token. 
	 */
	@Override
    public void revokeAccessToken(OAuth2AccessTokenEntity accessToken) {
		tokenRepository.removeAccessToken(accessToken);	    
    }
	

	/* (non-Javadoc)
     * @see org.mitre.oauth2.service.OAuth2TokenEntityService#getAccessTokensForClient(org.mitre.oauth2.model.ClientDetailsEntity)
     */
    @Override
    public List<OAuth2AccessTokenEntity> getAccessTokensForClient(ClientDetailsEntity client) {
	    return tokenRepository.getAccessTokensForClient(client);
    }

	/* (non-Javadoc)
     * @see org.mitre.oauth2.service.OAuth2TokenEntityService#getRefreshTokensForClient(org.mitre.oauth2.model.ClientDetailsEntity)
     */
    @Override
    public List<OAuth2RefreshTokenEntity> getRefreshTokensForClient(ClientDetailsEntity client) {
    	return tokenRepository.getRefreshTokensForClient(client);
    }

    @Override
    @Scheduled(fixedRate = 5 * 60 * 1000) // schedule this task every five minutes
    public void clearExpiredTokens() {
    	logger.info("Cleaning out all expired tokens");
    	
    	List<OAuth2AccessTokenEntity> accessTokens = tokenRepository.getExpiredAccessTokens();
    	logger.info("Found " + accessTokens.size() + " expired access tokens");
    	for (OAuth2AccessTokenEntity oAuth2AccessTokenEntity : accessTokens) {
	        revokeAccessToken(oAuth2AccessTokenEntity);
        }
    	
    	List<OAuth2RefreshTokenEntity> refreshTokens = tokenRepository.getExpiredRefreshTokens();
    	logger.info("Found " + refreshTokens.size() + " expired refresh tokens");
    	for (OAuth2RefreshTokenEntity oAuth2RefreshTokenEntity : refreshTokens) {
	        revokeRefreshToken(oAuth2RefreshTokenEntity);
        }
    }
    
    /**
	 * Get a builder object for this class (for tests)
	 * @return
	 */
	public static DefaultOAuth2ProviderTokenServicesBuilder makeBuilder() {
		return new DefaultOAuth2ProviderTokenServicesBuilder();
	}
	
	/**
	 * Builder class for test harnesses.
	 */
	public static class DefaultOAuth2ProviderTokenServicesBuilder {
		private DefaultOAuth2ProviderTokenService instance;
		
		private DefaultOAuth2ProviderTokenServicesBuilder() {
			instance = new DefaultOAuth2ProviderTokenService();
		}
		
		public DefaultOAuth2ProviderTokenServicesBuilder setTokenRepository(OAuth2TokenRepository tokenRepository) {
			instance.tokenRepository = tokenRepository;
			return this;
		}
		
		public DefaultOAuth2ProviderTokenServicesBuilder setClientDetailsService(ClientDetailsEntityService clientDetailsService) {
			instance.clientDetailsService = clientDetailsService;
			return this;
		}
		
		public DefaultOAuth2ProviderTokenServicesBuilder setAccessTokenFactory(OAuth2AccessTokenEntityFactory accessTokenFactory) {
			instance.accessTokenFactory = accessTokenFactory;
			return this;
		}
		
		public DefaultOAuth2ProviderTokenServicesBuilder setRefreshTokenFactory(OAuth2RefreshTokenEntityFactory refreshTokenFactory) {
			instance.refreshTokenFactory = refreshTokenFactory;
			return this;
		}
		
		public DefaultOAuth2ProviderTokenServicesBuilder setTokenEnhancer(TokenEnhancer tokenEnhancer) {
			instance.tokenEnhancer = tokenEnhancer;
			return this;
		}
		
		public OAuth2TokenEntityService finish() {
			return instance;
		}
	}

	/* (non-Javadoc)
     * @see org.mitre.oauth2.service.OAuth2TokenEntityService#saveAccessToken(org.mitre.oauth2.model.OAuth2AccessTokenEntity)
     */
    @Override
    public OAuth2AccessTokenEntity saveAccessToken(OAuth2AccessTokenEntity accessToken) {
	    return tokenRepository.saveAccessToken(accessToken);	    
    }

	/* (non-Javadoc)
     * @see org.mitre.oauth2.service.OAuth2TokenEntityService#saveRefreshToken(org.mitre.oauth2.model.OAuth2RefreshTokenEntity)
     */
    @Override
    public OAuth2RefreshTokenEntity saveRefreshToken(OAuth2RefreshTokenEntity refreshToken) {
    	return tokenRepository.saveRefreshToken(refreshToken);
<<<<<<< HEAD
    }

	/**
	 * @return the tokenEnhancer
	 */
	public TokenEnhancer getTokenEnhancer() {
		return tokenEnhancer;
	}

	/**
	 * @param tokenEnhancer the tokenEnhancer to set
	 */
	public void setTokenEnhancer(TokenEnhancer tokenEnhancer) {
		this.tokenEnhancer = tokenEnhancer;
	}
	
	
=======
    }	
>>>>>>> c3cffe1e

}<|MERGE_RESOLUTION|>--- conflicted
+++ resolved
@@ -381,7 +381,6 @@
     @Override
     public OAuth2RefreshTokenEntity saveRefreshToken(OAuth2RefreshTokenEntity refreshToken) {
     	return tokenRepository.saveRefreshToken(refreshToken);
-<<<<<<< HEAD
     }
 
 	/**
@@ -398,9 +397,4 @@
 		this.tokenEnhancer = tokenEnhancer;
 	}
 	
-	
-=======
-    }	
->>>>>>> c3cffe1e
-
 }