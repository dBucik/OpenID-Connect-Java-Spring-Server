/*******************************************************************************
 * Copyright 2013 The MITRE Corporation and the MIT Kerberos and Internet Trust Consortuim
 * 
 * Licensed under the Apache License, Version 2.0 (the "License");
 * you may not use this file except in compliance with the License.
 * You may obtain a copy of the License at
 * 
 *   http://www.apache.org/licenses/LICENSE-2.0
 * 
 * Unless required by applicable law or agreed to in writing, software
 * distributed under the License is distributed on an "AS IS" BASIS,
 * WITHOUT WARRANTIES OR CONDITIONS OF ANY KIND, either express or implied.
 * See the License for the specific language governing permissions and
 * limitations under the License.
 ******************************************************************************/
/**
 * 
 */
package org.mitre.oauth2.token;

import java.text.ParseException;
import java.util.Date;

import org.mitre.jwt.signer.service.JwtSigningAndValidationService;
import org.mitre.oauth2.model.ClientDetailsEntity;
import org.mitre.oauth2.model.OAuth2AccessTokenEntity;
import org.mitre.oauth2.service.ClientDetailsEntityService;
import org.mitre.oauth2.service.OAuth2TokenEntityService;
import org.mitre.openid.connect.config.ConfigurationPropertiesBean;
import org.springframework.beans.factory.annotation.Autowired;
import org.springframework.security.core.AuthenticationException;
import org.springframework.security.oauth2.common.OAuth2AccessToken;
import org.springframework.security.oauth2.common.exceptions.InvalidClientException;
import org.springframework.security.oauth2.common.exceptions.InvalidTokenException;
import org.springframework.security.oauth2.provider.ClientDetails;
import org.springframework.security.oauth2.provider.OAuth2RequestFactory;
import org.springframework.security.oauth2.provider.TokenRequest;
import org.springframework.security.oauth2.provider.token.AbstractTokenGranter;
import org.springframework.stereotype.Component;

import com.nimbusds.jose.JWSHeader;
import com.nimbusds.jwt.JWT;
import com.nimbusds.jwt.JWTClaimsSet;
import com.nimbusds.jwt.JWTParser;
import com.nimbusds.jwt.SignedJWT;

/**
 * @author jricher
 *
 */
@Component("jwtAssertionTokenGranter")
public class JwtAssertionTokenGranter extends AbstractTokenGranter {

	private static final String grantType = "urn:ietf:params:oauth:grant-type:jwt-bearer";

	// keep down-cast versions so we can get to the right queries
	private OAuth2TokenEntityService tokenServices;

	@Autowired
	private JwtSigningAndValidationService jwtService;

	@Autowired
	private ConfigurationPropertiesBean config;

	@Autowired
<<<<<<< HEAD
	public JwtAssertionTokenGranter(OAuth2TokenEntityService tokenServices, ClientDetailsEntityService clientDetailsService, OAuth2RequestFactory requestFactory) {
		super(tokenServices, clientDetailsService, requestFactory, grantType);
=======
	public JwtAssertionTokenGranter(OAuth2TokenEntityService tokenServices, ClientDetailsEntityService clientDetailsService) {
		super(tokenServices, clientDetailsService, grantType);
>>>>>>> 023dd440
		this.tokenServices = tokenServices;
	}

	/* (non-Javadoc)
	 * @see org.springframework.security.oauth2.provider.token.AbstractTokenGranter#getOAuth2Authentication(org.springframework.security.oauth2.provider.AuthorizationRequest)
	 */
	@Override
<<<<<<< HEAD
	protected OAuth2AccessToken getAccessToken(ClientDetails client, TokenRequest tokenRequest) throws AuthenticationException, InvalidTokenException {
		// read and load up the existing token
		String incomingTokenValue = tokenRequest.getRequestParameters().get("assertion");
		OAuth2AccessTokenEntity incomingToken = tokenServices.readAccessToken(incomingTokenValue);

		if (incomingToken.getScope().contains(OAuth2AccessTokenEntity.ID_TOKEN_SCOPE)) {

			if (!client.getClientId().equals(tokenRequest.getClientId())) {
=======
	protected OAuth2AccessToken getAccessToken(AuthorizationRequest authorizationRequest) throws AuthenticationException, InvalidTokenException {
		// read and load up the existing token
		String incomingTokenValue = authorizationRequest.getAuthorizationParameters().get("assertion");
		OAuth2AccessTokenEntity incomingToken = tokenServices.readAccessToken(incomingTokenValue);

		ClientDetailsEntity client = incomingToken.getClient();


		if (incomingToken.getScope().contains(OAuth2AccessTokenEntity.ID_TOKEN_SCOPE)) {

			if (!client.getClientId().equals(authorizationRequest.getClientId())) {
>>>>>>> 023dd440
				throw new InvalidClientException("Not the right client for this token");
			}

			// it's an ID token, process it accordingly

			try {

				// TODO: make this use a more specific idtoken class
				JWT idToken = JWTParser.parse(incomingTokenValue);

				OAuth2AccessTokenEntity accessToken = tokenServices.getAccessTokenForIdToken(incomingToken);

				if (accessToken != null) {

					//OAuth2AccessTokenEntity newIdToken = tokenServices.get

					OAuth2AccessTokenEntity newIdTokenEntity = new OAuth2AccessTokenEntity();

					// copy over all existing claims
					JWTClaimsSet claims = new JWTClaimsSet(idToken.getJWTClaimsSet());

<<<<<<< HEAD
					if (client instanceof ClientDetailsEntity) {

						ClientDetailsEntity clientEntity = (ClientDetailsEntity) client;

						// update expiration and issued-at claims
						if (clientEntity.getIdTokenValiditySeconds() != null) {
							Date expiration = new Date(System.currentTimeMillis() + (clientEntity.getIdTokenValiditySeconds() * 1000L));
							claims.setExpirationTime(expiration);
							newIdTokenEntity.setExpiration(expiration);
						}

					} else {
						//TODO: What should happen in this case? Is this possible?
=======
					// update expiration and issued-at claims
					if (client.getIdTokenValiditySeconds() != null) {
						Date expiration = new Date(System.currentTimeMillis() + (client.getIdTokenValiditySeconds() * 1000L));
						claims.setExpirationTime(expiration);
						newIdTokenEntity.setExpiration(expiration);
>>>>>>> 023dd440
					}

					claims.setIssueTime(new Date());


					SignedJWT newIdToken = new SignedJWT((JWSHeader) idToken.getHeader(), claims);
					jwtService.signJwt(newIdToken);

					newIdTokenEntity.setJwt(newIdToken);
					newIdTokenEntity.setAuthenticationHolder(incomingToken.getAuthenticationHolder());
					newIdTokenEntity.setScope(incomingToken.getScope());
					newIdTokenEntity.setClient(incomingToken.getClient());

					newIdTokenEntity = tokenServices.saveAccessToken(newIdTokenEntity);

					// attach the ID token to the access token entity
					accessToken.setIdToken(newIdTokenEntity);
					accessToken = tokenServices.saveAccessToken(accessToken);

					// delete the old ID token
					tokenServices.revokeAccessToken(incomingToken);

					return newIdTokenEntity;

				}
			} catch (ParseException e) {
				logger.warn("Couldn't parse id token", e);
			}

		}

		// if we got down here, we didn't actually create any tokens, so return null

		return null;

		/*
		 * Otherwise, process it like an access token assertion ... which we don't support yet so this is all commented out
		 * /
	    if (jwtService.validateSignature(incomingTokenValue)) {

	    	Jwt jwt = Jwt.parse(incomingTokenValue);


	    	if (oldToken.getScope().contains("id-token")) {
	    		// TODO: things
	    	}

	    	// TODO: should any of these throw an exception instead of returning null?
	    	JwtClaims claims = jwt.getClaims();
	    	if (!config.getIssuer().equals(claims.getIssuer())) {
	    		// issuer isn't us
	    		return null;
	    	}

	    	if (!authorizationRequest.getClientId().equals(claims.getAudience())) {
	    		// audience isn't the client
	    		return null;
	    	}

	    	Date now = new Date();
	    	if (!now.after(claims.getExpiration())) {
	    		// token is expired
	    		return null;
	    	}

	    	// FIXME
	    	// This doesn't work. We need to look up the old token, figure out its scopes and bind it appropriately.
	    	// In the case of an ID token, we need to look up its parent access token and change the reference, and revoke the old one, and
	    	// that's tricky.
	    	// we might need new calls on the token services layer to handle this, and we might
	    	// need to handle id tokens separately.
	    	return new OAuth2Authentication(authorizationRequest, null);

	    } else {
	    	return null; // throw error??
	    }
		 */

	}



}<|MERGE_RESOLUTION|>--- conflicted
+++ resolved
@@ -63,13 +63,8 @@
 	private ConfigurationPropertiesBean config;
 
 	@Autowired
-<<<<<<< HEAD
 	public JwtAssertionTokenGranter(OAuth2TokenEntityService tokenServices, ClientDetailsEntityService clientDetailsService, OAuth2RequestFactory requestFactory) {
 		super(tokenServices, clientDetailsService, requestFactory, grantType);
-=======
-	public JwtAssertionTokenGranter(OAuth2TokenEntityService tokenServices, ClientDetailsEntityService clientDetailsService) {
-		super(tokenServices, clientDetailsService, grantType);
->>>>>>> 023dd440
 		this.tokenServices = tokenServices;
 	}
 
@@ -77,7 +72,6 @@
 	 * @see org.springframework.security.oauth2.provider.token.AbstractTokenGranter#getOAuth2Authentication(org.springframework.security.oauth2.provider.AuthorizationRequest)
 	 */
 	@Override
-<<<<<<< HEAD
 	protected OAuth2AccessToken getAccessToken(ClientDetails client, TokenRequest tokenRequest) throws AuthenticationException, InvalidTokenException {
 		// read and load up the existing token
 		String incomingTokenValue = tokenRequest.getRequestParameters().get("assertion");
@@ -86,19 +80,6 @@
 		if (incomingToken.getScope().contains(OAuth2AccessTokenEntity.ID_TOKEN_SCOPE)) {
 
 			if (!client.getClientId().equals(tokenRequest.getClientId())) {
-=======
-	protected OAuth2AccessToken getAccessToken(AuthorizationRequest authorizationRequest) throws AuthenticationException, InvalidTokenException {
-		// read and load up the existing token
-		String incomingTokenValue = authorizationRequest.getAuthorizationParameters().get("assertion");
-		OAuth2AccessTokenEntity incomingToken = tokenServices.readAccessToken(incomingTokenValue);
-
-		ClientDetailsEntity client = incomingToken.getClient();
-
-
-		if (incomingToken.getScope().contains(OAuth2AccessTokenEntity.ID_TOKEN_SCOPE)) {
-
-			if (!client.getClientId().equals(authorizationRequest.getClientId())) {
->>>>>>> 023dd440
 				throw new InvalidClientException("Not the right client for this token");
 			}
 
@@ -120,7 +101,6 @@
 					// copy over all existing claims
 					JWTClaimsSet claims = new JWTClaimsSet(idToken.getJWTClaimsSet());
 
-<<<<<<< HEAD
 					if (client instanceof ClientDetailsEntity) {
 
 						ClientDetailsEntity clientEntity = (ClientDetailsEntity) client;
@@ -134,13 +114,6 @@
 
 					} else {
 						//TODO: What should happen in this case? Is this possible?
-=======
-					// update expiration and issued-at claims
-					if (client.getIdTokenValiditySeconds() != null) {
-						Date expiration = new Date(System.currentTimeMillis() + (client.getIdTokenValiditySeconds() * 1000L));
-						claims.setExpirationTime(expiration);
-						newIdTokenEntity.setExpiration(expiration);
->>>>>>> 023dd440
 					}
 
 					claims.setIssueTime(new Date());
