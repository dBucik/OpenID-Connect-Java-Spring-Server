/*******************************************************************************
 * Copyright 2013 The MITRE Corporation and the MIT Kerberos and Internet Trust Consortuim
 * 
 * Licensed under the Apache License, Version 2.0 (the "License");
 * you may not use this file except in compliance with the License.
 * You may obtain a copy of the License at
 * 
 *   http://www.apache.org/licenses/LICENSE-2.0
 * 
 * Unless required by applicable law or agreed to in writing, software
 * distributed under the License is distributed on an "AS IS" BASIS,
 * WITHOUT WARRANTIES OR CONDITIONS OF ANY KIND, either express or implied.
 * See the License for the specific language governing permissions and
 * limitations under the License.
 ******************************************************************************/
/**
 * 
 */
package org.mitre.oauth2.repository.impl;

import javax.persistence.EntityManager;
import javax.persistence.PersistenceContext;
import javax.persistence.TypedQuery;

import org.mitre.oauth2.model.AuthorizationCodeEntity;
import org.mitre.oauth2.repository.AuthorizationCodeRepository;
import org.mitre.util.jpa.JpaUtil;
import org.springframework.security.oauth2.common.exceptions.InvalidGrantException;
import org.springframework.security.oauth2.provider.OAuth2Authentication;
import org.springframework.stereotype.Repository;
import org.springframework.transaction.annotation.Transactional;

/**
 * JPA AuthorizationCodeRepository implementation.
 * 
 * @author aanganes
 *
 */
@Repository
@Transactional
public class JpaAuthorizationCodeRepository implements AuthorizationCodeRepository {

	@PersistenceContext
	EntityManager manager;

	/* (non-Javadoc)
	 * @see org.mitre.oauth2.repository.AuthorizationCodeRepository#save(org.mitre.oauth2.model.AuthorizationCodeEntity)
	 */
	@Override
	@Transactional
	public AuthorizationCodeEntity save(AuthorizationCodeEntity authorizationCode) {

		return JpaUtil.saveOrUpdate(authorizationCode.getId(), manager, authorizationCode);

	}

	/* (non-Javadoc)
	 * @see org.mitre.oauth2.repository.AuthorizationCodeRepository#consume(java.lang.String)
	 */
	@Override
	@Transactional
<<<<<<< HEAD
	public OAuth2Authentication consume(String code) throws InvalidGrantException {
=======
	public AuthorizationRequestHolder consume(String code) throws InvalidGrantException {
>>>>>>> 023dd440

		TypedQuery<AuthorizationCodeEntity> query = manager.createNamedQuery("AuthorizationCodeEntity.getByValue", AuthorizationCodeEntity.class);
		query.setParameter("code", code);

		AuthorizationCodeEntity result = JpaUtil.getSingleResult(query.getResultList());

		if (result == null) {
			throw new InvalidGrantException("JpaAuthorizationCodeRepository: no authorization code found for value " + code);
		}

<<<<<<< HEAD
		OAuth2Authentication authRequest = result.getAuthentication();
=======
		AuthorizationRequestHolder authRequest = result.getAuthorizationRequestHolder();
>>>>>>> 023dd440

		manager.remove(result);

		return authRequest;

	}

}<|MERGE_RESOLUTION|>--- conflicted
+++ resolved
@@ -59,11 +59,7 @@
 	 */
 	@Override
 	@Transactional
-<<<<<<< HEAD
 	public OAuth2Authentication consume(String code) throws InvalidGrantException {
-=======
-	public AuthorizationRequestHolder consume(String code) throws InvalidGrantException {
->>>>>>> 023dd440
 
 		TypedQuery<AuthorizationCodeEntity> query = manager.createNamedQuery("AuthorizationCodeEntity.getByValue", AuthorizationCodeEntity.class);
 		query.setParameter("code", code);
@@ -74,11 +70,7 @@
 			throw new InvalidGrantException("JpaAuthorizationCodeRepository: no authorization code found for value " + code);
 		}
 
-<<<<<<< HEAD
 		OAuth2Authentication authRequest = result.getAuthentication();
-=======
-		AuthorizationRequestHolder authRequest = result.getAuthorizationRequestHolder();
->>>>>>> 023dd440
 
 		manager.remove(result);
 
