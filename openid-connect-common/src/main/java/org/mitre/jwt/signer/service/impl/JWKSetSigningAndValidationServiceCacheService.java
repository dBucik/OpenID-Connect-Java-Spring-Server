--- conflicted
+++ resolved
@@ -32,20 +32,13 @@
 
 import com.google.common.cache.CacheBuilder;
 import com.google.common.cache.CacheLoader;
-<<<<<<< HEAD
-=======
 import com.google.common.cache.LoadingCache;
->>>>>>> 023dd440
 import com.nimbusds.jose.jwk.JWKSet;
 
 /**
  * 
-<<<<<<< HEAD
- * Creates a
-=======
  * Creates a caching map of JOSE signers and validators keyed on the JWK Set URI.
  * Dynamically loads JWK Sets to create the signing and validation services.
->>>>>>> 023dd440
  * 
  * @author jricher
  *
@@ -70,20 +63,11 @@
 	 * @throws ExecutionException
 	 * @see com.google.common.cache.Cache#get(java.lang.Object)
 	 */
-<<<<<<< HEAD
-	public JwtSigningAndValidationService get(String key) {
-		try {
-			return cache.get(key);
-		} catch (ExecutionException e) {
-			// TODO Auto-generated catch block
-			e.printStackTrace();
-=======
 	public JwtSigningAndValidationService get(String jwksUri) {
 		try {
 			return cache.get(jwksUri);
 		} catch (ExecutionException e) {
 			logger.warn("Couldn't load JWK Set from " + jwksUri, e);
->>>>>>> 023dd440
 			return null;
 		}
 	}
