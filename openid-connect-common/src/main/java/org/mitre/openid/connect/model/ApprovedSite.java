--- conflicted
+++ resolved
@@ -77,12 +77,8 @@
 	// If this AP is a WS, link to the WS
 	private WhitelistedSite whitelistedSite;
 
-<<<<<<< HEAD
 	//Link to any access tokens approved through this stored decision
 	private Set<OAuth2AccessTokenEntity> approvedAccessTokens = Sets.newHashSet();
-=======
-	// TODO: should we store the OAuth2 tokens and IdTokens here?
->>>>>>> 023dd440
 
 	/**
 	 * Empty constructor
@@ -96,10 +92,7 @@
 	 */
 	@Id
 	@GeneratedValue(strategy = GenerationType.IDENTITY)
-<<<<<<< HEAD
-=======
 	@Column(name = "id")
->>>>>>> 023dd440
 	public Long getId() {
 		return id;
 	}
@@ -252,7 +245,6 @@
 		}
 	}
 
-<<<<<<< HEAD
 	@OneToMany(cascade=CascadeType.ALL, fetch=FetchType.EAGER)
 	@JoinColumn(name="approved_site_id")
 	public Set<OAuth2AccessTokenEntity> getApprovedAccessTokens() {
@@ -265,7 +257,4 @@
 	public void setApprovedAccessTokens(Set<OAuth2AccessTokenEntity> approvedAccessTokens) {
 		this.approvedAccessTokens = approvedAccessTokens;
 	}
-
-=======
->>>>>>> 023dd440
 }