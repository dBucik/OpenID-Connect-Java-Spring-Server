--- conflicted
+++ resolved
@@ -71,10 +71,7 @@
 	 */
 	@Id
 	@GeneratedValue(strategy = GenerationType.IDENTITY)
-<<<<<<< HEAD
-=======
 	@Column(name = "id")
->>>>>>> 023dd440
 	public Long getId() {
 		return id;
 	}
