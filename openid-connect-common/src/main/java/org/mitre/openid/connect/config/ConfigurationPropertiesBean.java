/*******************************************************************************
 * Copyright 2013 The MITRE Corporation and the MIT Kerberos and Internet Trust Consortuim
 * 
 * Licensed under the Apache License, Version 2.0 (the "License");
 * you may not use this file except in compliance with the License.
 * You may obtain a copy of the License at
 * 
 *   http://www.apache.org/licenses/LICENSE-2.0
 * 
 * Unless required by applicable law or agreed to in writing, software
 * distributed under the License is distributed on an "AS IS" BASIS,
 * WITHOUT WARRANTIES OR CONDITIONS OF ANY KIND, either express or implied.
 * See the License for the specific language governing permissions and
 * limitations under the License.
 ******************************************************************************/
package org.mitre.openid.connect.config;

import javax.annotation.PostConstruct;

import org.slf4j.Logger;
import org.slf4j.LoggerFactory;
import org.springframework.util.StringUtils;



/**
 * Bean to hold configuration information that must be injected into various parts
 * of our application. Set all of the properties here, and autowire a reference
 * to this bean if you need access to any configuration properties.
 * 
 * @author AANGANES
 *
 */
public class ConfigurationPropertiesBean {

	private static Logger logger = LoggerFactory.getLogger(ConfigurationPropertiesBean.class);

	private String issuer;

	private String topbarTitle;

	private String logoImageUrl;

	public ConfigurationPropertiesBean() {

	}

<<<<<<< HEAD
=======
	/**
	 * Endpoints protected by TLS must have https scheme in the URI.
	 */
	@PostConstruct
	public void checkForHttps() {
		if (!StringUtils.startsWithIgnoreCase(issuer, "https")) {
			logger.warn("Configured issuer url is not using https scheme.");
		}
	}

>>>>>>> 023dd440
	/**
	 * @return the issuer baseUrl
	 */
	public String getIssuer() {
		return issuer;
	}

	/**
	 * @param iss the issuer to set
	 */
	public void setIssuer(String iss) {
		issuer = iss;
	}

	/**
	 * @return the topbarTitle
	 */
	public String getTopbarTitle() {
		return topbarTitle;
	}

	/**
	 * @param topbarTitle the topbarTitle to set
	 */
	public void setTopbarTitle(String topbarTitle) {
		this.topbarTitle = topbarTitle;
	}

	/**
	 * @return the logoImageUrl
	 */
	public String getLogoImageUrl() {
		return logoImageUrl;
	}

	/**
	 * @param logoImageUrl the logoImageUrl to set
	 */
	public void setLogoImageUrl(String logoImageUrl) {
		this.logoImageUrl = logoImageUrl;
	}

}<|MERGE_RESOLUTION|>--- conflicted
+++ resolved
@@ -45,8 +45,6 @@
 
 	}
 
-<<<<<<< HEAD
-=======
 	/**
 	 * Endpoints protected by TLS must have https scheme in the URI.
 	 */
@@ -57,7 +55,6 @@
 		}
 	}
 
->>>>>>> 023dd440
 	/**
 	 * @return the issuer baseUrl
 	 */
