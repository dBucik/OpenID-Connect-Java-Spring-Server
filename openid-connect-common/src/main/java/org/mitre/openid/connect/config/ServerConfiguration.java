/*******************************************************************************
 * Copyright 2013 The MITRE Corporation and the MIT Kerberos and Internet Trust Consortuim
 * 
 * Licensed under the Apache License, Version 2.0 (the "License");
 * you may not use this file except in compliance with the License.
 * You may obtain a copy of the License at
 * 
 *   http://www.apache.org/licenses/LICENSE-2.0
 * 
 * Unless required by applicable law or agreed to in writing, software
 * distributed under the License is distributed on an "AS IS" BASIS,
 * WITHOUT WARRANTIES OR CONDITIONS OF ANY KIND, either express or implied.
 * See the License for the specific language governing permissions and
 * limitations under the License.
 ******************************************************************************/
package org.mitre.openid.connect.config;



/**
 * 
 * Container class for a client's view of a server's configuration
 * 
 * @author nemonik, jricher
 * 
 */
public class ServerConfiguration {

	private String authorizationEndpointUri;

	private String tokenEndpointUri;

	private String registrationEndpointUri;

	private String issuer;

	private String jwksUri;

	private String userInfoUri;

	private String introspectionEndpointUri;

	/**
	 * @return the authorizationEndpointUri
	 */
	public String getAuthorizationEndpointUri() {
		return authorizationEndpointUri;
	}

	/**
	 * @param authorizationEndpointUri the authorizationEndpointUri to set
	 */
	public void setAuthorizationEndpointUri(String authorizationEndpointUri) {
		this.authorizationEndpointUri = authorizationEndpointUri;
	}

	/**
	 * @return the tokenEndpointUri
	 */
	public String getTokenEndpointUri() {
		return tokenEndpointUri;
	}

	/**
	 * @param tokenEndpointUri the tokenEndpointUri to set
	 */
	public void setTokenEndpointUri(String tokenEndpointUri) {
		this.tokenEndpointUri = tokenEndpointUri;
	}

	/**
	 * @return the issuer
	 */
	public String getIssuer() {
		return issuer;
	}

	/**
	 * @param issuer the issuer to set
	 */
	public void setIssuer(String issuer) {
		this.issuer = issuer;
	}

	/**
	 * @return the jwksUri
	 */
	public String getJwksUri() {
		return jwksUri;
	}

	/**
	 * @param jwksUri the jwksUri to set
	 */
	public void setJwksUri(String jwksUri) {
		this.jwksUri = jwksUri;
	}

	/**
	 * @return the userInfoUri
	 */
	public String getUserInfoUri() {
		return userInfoUri;
	}

	/**
	 * @param userInfoUri the userInfoUri to set
	 */
	public void setUserInfoUri(String userInfoUri) {
		this.userInfoUri = userInfoUri;
	}

<<<<<<< HEAD
=======
	/**
	 * @return the registrationEndpointUri
	 */
	public String getRegistrationEndpointUri() {
		return registrationEndpointUri;
	}

	/**
	 * @param registrationEndpointUri the registrationEndpointUri to set
	 */
	public void setRegistrationEndpointUri(String registrationEndpointUri) {
		this.registrationEndpointUri = registrationEndpointUri;
	}

	/**
	 * @return the introspectionEndpointUri
	 */
	public String getIntrospectionEndpointUri() {
		return introspectionEndpointUri;
	}

	/**
	 * @param introspectionEndpointUri the introspectionEndpointUri to set
	 */
	public void setIntrospectionEndpointUri(String introspectionEndpointUri) {
		this.introspectionEndpointUri = introspectionEndpointUri;
	}

	/* (non-Javadoc)
	 * @see java.lang.Object#hashCode()
	 */
	@Override
	public int hashCode() {
		final int prime = 31;
		int result = 1;
		result = prime * result + ((authorizationEndpointUri == null) ? 0 : authorizationEndpointUri.hashCode());
		result = prime * result + ((introspectionEndpointUri == null) ? 0 : introspectionEndpointUri.hashCode());
		result = prime * result + ((issuer == null) ? 0 : issuer.hashCode());
		result = prime * result + ((jwksUri == null) ? 0 : jwksUri.hashCode());
		result = prime * result + ((registrationEndpointUri == null) ? 0 : registrationEndpointUri.hashCode());
		result = prime * result + ((tokenEndpointUri == null) ? 0 : tokenEndpointUri.hashCode());
		result = prime * result + ((userInfoUri == null) ? 0 : userInfoUri.hashCode());
		return result;
	}

	/* (non-Javadoc)
	 * @see java.lang.Object#equals(java.lang.Object)
	 */
	@Override
	public boolean equals(Object obj) {
		if (this == obj) {
			return true;
		}
		if (obj == null) {
			return false;
		}
		if (!(obj instanceof ServerConfiguration)) {
			return false;
		}
		ServerConfiguration other = (ServerConfiguration) obj;
		if (authorizationEndpointUri == null) {
			if (other.authorizationEndpointUri != null) {
				return false;
			}
		} else if (!authorizationEndpointUri.equals(other.authorizationEndpointUri)) {
			return false;
		}
		if (introspectionEndpointUri == null) {
			if (other.introspectionEndpointUri != null) {
				return false;
			}
		} else if (!introspectionEndpointUri.equals(other.introspectionEndpointUri)) {
			return false;
		}
		if (issuer == null) {
			if (other.issuer != null) {
				return false;
			}
		} else if (!issuer.equals(other.issuer)) {
			return false;
		}
		if (jwksUri == null) {
			if (other.jwksUri != null) {
				return false;
			}
		} else if (!jwksUri.equals(other.jwksUri)) {
			return false;
		}
		if (registrationEndpointUri == null) {
			if (other.registrationEndpointUri != null) {
				return false;
			}
		} else if (!registrationEndpointUri.equals(other.registrationEndpointUri)) {
			return false;
		}
		if (tokenEndpointUri == null) {
			if (other.tokenEndpointUri != null) {
				return false;
			}
		} else if (!tokenEndpointUri.equals(other.tokenEndpointUri)) {
			return false;
		}
		if (userInfoUri == null) {
			if (other.userInfoUri != null) {
				return false;
			}
		} else if (!userInfoUri.equals(other.userInfoUri)) {
			return false;
		}
		return true;
	}


>>>>>>> 023dd440
}<|MERGE_RESOLUTION|>--- conflicted
+++ resolved
@@ -110,8 +110,6 @@
 		this.userInfoUri = userInfoUri;
 	}
 
-<<<<<<< HEAD
-=======
 	/**
 	 * @return the registrationEndpointUri
 	 */
@@ -225,5 +223,4 @@
 	}
 
 
->>>>>>> 023dd440
 }