/*******************************************************************************
 * Copyright 2013 The MITRE Corporation and the MIT Kerberos and Internet Trust Consortuim
 * 
 * Licensed under the Apache License, Version 2.0 (the "License");
 * you may not use this file except in compliance with the License.
 * You may obtain a copy of the License at
 * 
 *   http://www.apache.org/licenses/LICENSE-2.0
 * 
 * Unless required by applicable law or agreed to in writing, software
 * distributed under the License is distributed on an "AS IS" BASIS,
 * WITHOUT WARRANTIES OR CONDITIONS OF ANY KIND, either express or implied.
 * See the License for the specific language governing permissions and
 * limitations under the License.
 ******************************************************************************/
/**
 * 
 */
package org.mitre.jose.keystore;

import java.io.InputStreamReader;
import java.util.List;

import javax.annotation.PostConstruct;

import org.springframework.core.io.Resource;

import com.google.common.base.Charsets;
import com.google.common.io.CharStreams;
import com.nimbusds.jose.jwk.JWK;
import com.nimbusds.jose.jwk.JWKSet;

/**
 * @author jricher
 *
 */
public class JWKSetKeyStore {

	private JWKSet jwkSet;

	private Resource location;

	public JWKSetKeyStore() {

	}

	public JWKSetKeyStore(JWKSet jwkSet) {
		this.jwkSet = jwkSet;
	}

<<<<<<< HEAD
	/* (non-Javadoc)
	 * @see org.springframework.beans.factory.InitializingBean#afterPropertiesSet()
	 */
	@Override
=======
	@PostConstruct
>>>>>>> 023dd440
	public void afterPropertiesSet() throws Exception {

		if (jwkSet == null) {
			if (location != null) {

				if (location.exists() && location.isReadable()) {

					// read in the file from disk
					String s = CharStreams.toString(new InputStreamReader(location.getInputStream(), Charsets.UTF_8));

					// parse it into a jwkSet object
					jwkSet = JWKSet.parse(s);

				} else {
					throw new IllegalArgumentException("Key Set resource could not be read: " + location);
				}

			} else {
				throw new IllegalArgumentException("Key store must be initialized with at least one of a jwkSet or a location.");
			}
		}
	}

	/**
	 * @return the jwkSet
	 */
	public JWKSet getJwkSet() {
		return jwkSet;
	}

	/**
	 * @param jwkSet the jwkSet to set
	 */
	public void setJwkSet(JWKSet jwkSet) {
		this.jwkSet = jwkSet;
	}

	/**
	 * @return the location
	 */
	public Resource getLocation() {
		return location;
	}

	/**
	 * @param location the location to set
	 */
	public void setLocation(Resource location) {
		this.location = location;
	}

	/**
	 * Get the list of keys in this keystore. This is a passthrough to the underlying JWK Set
	 */
	public List<JWK> getKeys() {
		return jwkSet.getKeys();
	}



}<|MERGE_RESOLUTION|>--- conflicted
+++ resolved
@@ -48,14 +48,7 @@
 		this.jwkSet = jwkSet;
 	}
 
-<<<<<<< HEAD
-	/* (non-Javadoc)
-	 * @see org.springframework.beans.factory.InitializingBean#afterPropertiesSet()
-	 */
-	@Override
-=======
 	@PostConstruct
->>>>>>> 023dd440
 	public void afterPropertiesSet() throws Exception {
 
 		if (jwkSet == null) {
