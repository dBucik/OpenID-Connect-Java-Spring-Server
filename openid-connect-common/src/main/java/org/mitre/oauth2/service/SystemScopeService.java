/*******************************************************************************
 * Copyright 2015 The MITRE Corporation
 *   and the MIT Kerberos and Internet Trust Consortium
 *
 * Licensed under the Apache License, Version 2.0 (the "License");
 * you may not use this file except in compliance with the License.
 * You may obtain a copy of the License at
 *
 *   http://www.apache.org/licenses/LICENSE-2.0
 *
 * Unless required by applicable law or agreed to in writing, software
 * distributed under the License is distributed on an "AS IS" BASIS,
 * WITHOUT WARRANTIES OR CONDITIONS OF ANY KIND, either express or implied.
 * See the License for the specific language governing permissions and
 * limitations under the License.
 *******************************************************************************/
/**
 * 
 */
package org.mitre.oauth2.service;

import java.util.Set;

import org.mitre.oauth2.model.SystemScope;

import com.google.common.collect.Sets;

/**
 * @author jricher
 *
 */
public interface SystemScopeService {

	public static final String OFFLINE_ACCESS = "offline_access";
<<<<<<< HEAD
	public static final Object OPENID_SCOPE = "openid";
	public static final String ID_TOKEN_SCOPE = "id-token"; // ID tokens are generated using this scope
	public static final String REGISTRATION_TOKEN_SCOPE = "registration-token"; // this scope manages dynamic client registrations
	public static final String RESOURCE_TOKEN_SCOPE = "resource-token"; // this scope manages client-style protected resources
	public static final String UMA_PROTECTION_SCOPE = "uma_protection";
=======
	public static final String OPENID_SCOPE = "openid";
	public static final String ID_TOKEN_SCOPE = "id-token";
	public static final String REGISTRATION_TOKEN_SCOPE = "registration-token";
	public static final String RESOURCE_TOKEN_SCOPE = "resource-token";
>>>>>>> ba51df0c
	
	public static final Set<SystemScope> reservedScopes = 
		Sets.newHashSet(
			new SystemScope(ID_TOKEN_SCOPE),
			new SystemScope(REGISTRATION_TOKEN_SCOPE),
			new SystemScope(RESOURCE_TOKEN_SCOPE)
		);

	public Set<SystemScope> getAll();

	/**
	 * Get all scopes that are defaulted to new clients on this system
	 * @return
	 */
	public Set<SystemScope> getDefaults();
	
	/**
	 * Get all the reserved system scopes. These can't be used
	 * by clients directly, but are instead tied to special system
	 * tokens like id tokens and registration access tokens.
	 * 
	 * @return
	 */
	public Set<SystemScope> getReserved();
	
	/**
	 * Get all the registered scopes that are restricted.
	 * @return
	 */
	public Set<SystemScope> getRestricted();

	/**
	 * Get all the registered scopes that aren't restricted.
	 * @return
	 */
	public Set<SystemScope> getUnrestricted();
	
	public SystemScope getById(Long id);

	public SystemScope getByValue(String value);

	public void remove(SystemScope scope);

	public SystemScope save(SystemScope scope);

	/**
	 * Translate the set of scope strings into a set of SystemScope objects.
	 * @param scope
	 * @return
	 */
	public Set<SystemScope> fromStrings(Set<String> scope);

	/**
	 * Pluck the scope values from the set of SystemScope objects and return a list of strings
	 * @param scope
	 * @return
	 */
	public Set<String> toStrings(Set<SystemScope> scope);

	/**
	 * Test whether the scopes in both sets are compatible, with special
	 * processing for structured scopes. All scopes in "actual" must exist in
	 * "expected". If a scope in "expected" is structured and has a value, it
	 * must be matched exactly by its corresponding scope in "actual". If a
	 * scope in "expected" is structured but has no value, it may be matched by
	 * a scope with or without a value in "actual".
	 */
	public boolean scopesMatch(Set<String> expected, Set<String> actual);

	/**
	 * Remove any system-reserved or registered restricted scopes from the 
	 * set and return the result.
	 * @param scopes
	 * @return
	 */
	public Set<SystemScope> removeRestrictedAndReservedScopes(Set<SystemScope> scopes);
	
	/**
	 * Remove any system-reserved scopes from the set and return the result.
	 * @param scopes
	 * @return
	 */
	public Set<SystemScope> removeReservedScopes(Set<SystemScope> scopes);

}<|MERGE_RESOLUTION|>--- conflicted
+++ resolved
@@ -32,18 +32,11 @@
 public interface SystemScopeService {
 
 	public static final String OFFLINE_ACCESS = "offline_access";
-<<<<<<< HEAD
-	public static final Object OPENID_SCOPE = "openid";
+	public static final String OPENID_SCOPE = "openid";
 	public static final String ID_TOKEN_SCOPE = "id-token"; // ID tokens are generated using this scope
 	public static final String REGISTRATION_TOKEN_SCOPE = "registration-token"; // this scope manages dynamic client registrations
 	public static final String RESOURCE_TOKEN_SCOPE = "resource-token"; // this scope manages client-style protected resources
 	public static final String UMA_PROTECTION_SCOPE = "uma_protection";
-=======
-	public static final String OPENID_SCOPE = "openid";
-	public static final String ID_TOKEN_SCOPE = "id-token";
-	public static final String REGISTRATION_TOKEN_SCOPE = "registration-token";
-	public static final String RESOURCE_TOKEN_SCOPE = "resource-token";
->>>>>>> ba51df0c
 	
 	public static final Set<SystemScope> reservedScopes = 
 		Sets.newHashSet(
