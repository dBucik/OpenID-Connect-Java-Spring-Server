--- conflicted
+++ resolved
@@ -132,10 +132,7 @@
 
 	@Basic
 	@Temporal(javax.persistence.TemporalType.TIMESTAMP)
-<<<<<<< HEAD
-=======
 	@Column(name = "expiration")
->>>>>>> 023dd440
 	public Date getExpiration() {
 		return expiration;
 	}
