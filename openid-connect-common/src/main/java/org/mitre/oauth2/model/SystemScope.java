--- conflicted
+++ resolved
@@ -216,14 +216,9 @@
 		return true;
 	}
 
-<<<<<<< HEAD
-=======
 	@Override
 	public String toString() {
 		return "SystemScope [value=" + value + ", description=" + description + ", icon=" + icon + ", allowDynReg=" + allowDynReg + ", defaultScope=" + defaultScope + "]";
 	}
 
->>>>>>> 023dd440
-
-
 }