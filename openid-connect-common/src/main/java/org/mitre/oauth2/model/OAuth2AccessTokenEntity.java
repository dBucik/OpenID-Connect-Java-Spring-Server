--- conflicted
+++ resolved
@@ -153,7 +153,6 @@
 	public ClientDetailsEntity getClient() {
 		return client;
 	}
-<<<<<<< HEAD
 
 	/**
 	 * @param client the client to set
@@ -173,27 +172,6 @@
 	}
 
 	/**
-=======
-
-	/**
-	 * @param client the client to set
-	 */
-	public void setClient(ClientDetailsEntity client) {
-		this.client = client;
-	}
-
-	/**
-	 * Get the string-encoded value of this access token.
-	 */
-	@Override
-	@Basic
-	@Column(name="token_value")
-	public String getValue() {
-		return jwtValue.serialize();
-	}
-
-	/**
->>>>>>> 023dd440
 	 * Set the "value" of this Access Token
 	 * 
 	 * @param value the JWT string
@@ -206,10 +184,7 @@
 	@Override
 	@Basic
 	@Temporal(javax.persistence.TemporalType.TIMESTAMP)
-<<<<<<< HEAD
-=======
 	@Column(name = "expiration")
->>>>>>> 023dd440
 	public Date getExpiration() {
 		return expiration;
 	}
@@ -242,10 +217,6 @@
 
 	public void setRefreshToken(OAuth2RefreshToken refreshToken) {
 		if (!(refreshToken instanceof OAuth2RefreshTokenEntity)) {
-<<<<<<< HEAD
-			// TODO: make a copy constructor instead....
-=======
->>>>>>> 023dd440
 			throw new IllegalArgumentException("Not a storable refresh token entity!");
 		}
 		// force a pass through to the entity version
@@ -331,8 +302,4 @@
 		}
 	}
 
-<<<<<<< HEAD
-
-=======
->>>>>>> 023dd440
 }