/*******************************************************************************
 * Copyright 2013 The MITRE Corporation and the MIT Kerberos and Internet Trust Consortuim
 * 
 * Licensed under the Apache License, Version 2.0 (the "License");
 * you may not use this file except in compliance with the License.
 * You may obtain a copy of the License at
 * 
 *   http://www.apache.org/licenses/LICENSE-2.0
 * 
 * Unless required by applicable law or agreed to in writing, software
 * distributed under the License is distributed on an "AS IS" BASIS,
 * WITHOUT WARRANTIES OR CONDITIONS OF ANY KIND, either express or implied.
 * See the License for the specific language governing permissions and
 * limitations under the License.
 ******************************************************************************/
package org.mitre.oauth2.repository;

import org.mitre.oauth2.model.AuthorizationCodeEntity;
import org.springframework.security.oauth2.common.exceptions.InvalidGrantException;
import org.springframework.security.oauth2.provider.OAuth2Authentication;

/**
 * Interface for saving and consuming OAuth2 authorization codes as AuthorizationCodeEntitys.
 * 
 * @author aanganes
 *
 */
public interface AuthorizationCodeRepository {

	/**
	 * Save an AuthorizationCodeEntity to the repository
	 * 
	 * @param authorizationCode the AuthorizationCodeEntity to save
	 * @return					the saved AuthorizationCodeEntity
	 */
	public AuthorizationCodeEntity save(AuthorizationCodeEntity authorizationCode);

	/**
	 * Consume an authorization code.
	 * 
	 * @param code						the authorization code value
	 * @return							the authentication associated with the code
	 * @throws InvalidGrantException	if no AuthorizationCodeEntity is found with the given value
	 */
<<<<<<< HEAD
	public OAuth2Authentication consume(String code) throws InvalidGrantException;
=======
	public AuthorizationRequestHolder consume(String code) throws InvalidGrantException;
>>>>>>> 023dd440

}<|MERGE_RESOLUTION|>--- conflicted
+++ resolved
@@ -42,10 +42,6 @@
 	 * @return							the authentication associated with the code
 	 * @throws InvalidGrantException	if no AuthorizationCodeEntity is found with the given value
 	 */
-<<<<<<< HEAD
 	public OAuth2Authentication consume(String code) throws InvalidGrantException;
-=======
-	public AuthorizationRequestHolder consume(String code) throws InvalidGrantException;
->>>>>>> 023dd440
 
 }