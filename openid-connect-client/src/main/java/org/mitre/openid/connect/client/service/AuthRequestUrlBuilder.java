--- conflicted
+++ resolved
@@ -37,10 +37,6 @@
 	 * @param state
 	 * @return
 	 */
-<<<<<<< HEAD
-	public String buildAuthRequestUrl(ServerConfiguration serverConfig, ClientDetails clientConfig, String redirectUri, String nonce, String state);
-=======
 	public String buildAuthRequestUrl(ServerConfiguration serverConfig, RegisteredClient clientConfig, String redirectUri, String nonce, String state);
->>>>>>> 023dd440
 
 }