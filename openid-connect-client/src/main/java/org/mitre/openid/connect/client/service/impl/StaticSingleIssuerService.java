/*******************************************************************************
 * Copyright 2013 The MITRE Corporation and the MIT Kerberos and Internet Trust Consortuim
 * 
 * Licensed under the Apache License, Version 2.0 (the "License");
 * you may not use this file except in compliance with the License.
 * You may obtain a copy of the License at
 * 
 *   http://www.apache.org/licenses/LICENSE-2.0
 * 
 * Unless required by applicable law or agreed to in writing, software
 * distributed under the License is distributed on an "AS IS" BASIS,
 * WITHOUT WARRANTIES OR CONDITIONS OF ANY KIND, either express or implied.
 * See the License for the specific language governing permissions and
 * limitations under the License.
 ******************************************************************************/


/**
 * 
 */
package org.mitre.openid.connect.client.service.impl;

import javax.annotation.PostConstruct;
import javax.servlet.http.HttpServletRequest;

import org.mitre.openid.connect.client.model.IssuerServiceResponse;
import org.mitre.openid.connect.client.service.IssuerService;

import com.google.common.base.Strings;

/**
 * @author jricher
 *
 */
<<<<<<< HEAD
public class StaticSingleIssuerService implements IssuerService, InitializingBean {
=======
public class StaticSingleIssuerService implements IssuerService {
>>>>>>> 023dd440

	private String issuer;

	/**
	 * @return the issuer
	 */
	public String getIssuer() {
		return issuer;
	}

	/**
	 * @param issuer the issuer to set
	 */
	public void setIssuer(String issuer) {
		this.issuer = issuer;
	}

	/**
	 * Always returns the configured issuer URL
	 * 
	 * @see org.mitre.openid.connect.client.service.IssuerService#getIssuer(javax.servlet.http.HttpServletRequest)
	 */
	@Override
	public IssuerServiceResponse getIssuer(HttpServletRequest request) {
		return new IssuerServiceResponse(getIssuer(), null, null);
	}

<<<<<<< HEAD
	/* (non-Javadoc)
	 * @see org.springframework.beans.factory.InitializingBean#afterPropertiesSet()
	 */
	@Override
=======
	@PostConstruct
>>>>>>> 023dd440
	public void afterPropertiesSet() throws Exception {

		if (Strings.isNullOrEmpty(issuer)) {
			throw new IllegalArgumentException("Issuer must not be null or empty.");
		}

	}

}<|MERGE_RESOLUTION|>--- conflicted
+++ resolved
@@ -32,11 +32,7 @@
  * @author jricher
  *
  */
-<<<<<<< HEAD
-public class StaticSingleIssuerService implements IssuerService, InitializingBean {
-=======
 public class StaticSingleIssuerService implements IssuerService {
->>>>>>> 023dd440
 
 	private String issuer;
 
@@ -64,14 +60,7 @@
 		return new IssuerServiceResponse(getIssuer(), null, null);
 	}
 
-<<<<<<< HEAD
-	/* (non-Javadoc)
-	 * @see org.springframework.beans.factory.InitializingBean#afterPropertiesSet()
-	 */
-	@Override
-=======
 	@PostConstruct
->>>>>>> 023dd440
 	public void afterPropertiesSet() throws Exception {
 
 		if (Strings.isNullOrEmpty(issuer)) {
