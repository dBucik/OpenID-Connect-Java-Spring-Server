/*******************************************************************************
 * Copyright 2013 The MITRE Corporation and the MIT Kerberos and Internet Trust Consortuim
 * 
 * Licensed under the Apache License, Version 2.0 (the "License");
 * you may not use this file except in compliance with the License.
 * You may obtain a copy of the License at
 * 
 *   http://www.apache.org/licenses/LICENSE-2.0
 * 
 * Unless required by applicable law or agreed to in writing, software
 * distributed under the License is distributed on an "AS IS" BASIS,
 * WITHOUT WARRANTIES OR CONDITIONS OF ANY KIND, either express or implied.
 * See the License for the specific language governing permissions and
 * limitations under the License.
 ******************************************************************************/


/**
 * 
 */
package org.mitre.openid.connect.client.service.impl;

import java.util.Map;

import javax.annotation.PostConstruct;

import org.mitre.oauth2.model.RegisteredClient;
import org.mitre.openid.connect.client.service.ClientConfigurationService;
import org.mitre.openid.connect.config.ServerConfiguration;

/**
 * Client configuration service that holds a static map from issuer URL to a ClientDetails object to use at that issuer.
 * 
 * Designed to be configured as a bean.
 * 
 * @author jricher
 *
 */
public class StaticClientConfigurationService implements ClientConfigurationService {

	// Map of issuer URL -> client configuration information
<<<<<<< HEAD
	private Map<String, ClientDetails> clients;
=======
	private Map<String, RegisteredClient> clients;
>>>>>>> 023dd440

	/**
	 * @return the clients
	 */
	public Map<String, RegisteredClient> getClients() {
		return clients;
	}

	/**
	 * @param clients the clients to set
	 */
	public void setClients(Map<String, RegisteredClient> clients) {
		this.clients = clients;
	}

	/**
	 * Get the client configured for this issuer
	 * 
	 * @see org.mitre.openid.connect.client.service.ClientConfigurationService#getClientConfiguration(java.lang.String)
	 */
	@Override
<<<<<<< HEAD
	public ClientDetails getClientConfiguration(String issuer) {

		return clients.get(issuer);
	}

	/* (non-Javadoc)
	 * @see org.springframework.beans.factory.InitializingBean#afterPropertiesSet()
	 */
	@Override
=======
	public RegisteredClient getClientConfiguration(ServerConfiguration issuer) {

		return clients.get(issuer.getIssuer());
	}

	@PostConstruct
>>>>>>> 023dd440
	public void afterPropertiesSet() throws Exception {
		if (clients == null || clients.isEmpty()) {
			throw new IllegalArgumentException("Clients map cannot be null or empty");
		}

	}

}<|MERGE_RESOLUTION|>--- conflicted
+++ resolved
@@ -39,11 +39,7 @@
 public class StaticClientConfigurationService implements ClientConfigurationService {
 
 	// Map of issuer URL -> client configuration information
-<<<<<<< HEAD
-	private Map<String, ClientDetails> clients;
-=======
 	private Map<String, RegisteredClient> clients;
->>>>>>> 023dd440
 
 	/**
 	 * @return the clients
@@ -65,24 +61,12 @@
 	 * @see org.mitre.openid.connect.client.service.ClientConfigurationService#getClientConfiguration(java.lang.String)
 	 */
 	@Override
-<<<<<<< HEAD
-	public ClientDetails getClientConfiguration(String issuer) {
-
-		return clients.get(issuer);
-	}
-
-	/* (non-Javadoc)
-	 * @see org.springframework.beans.factory.InitializingBean#afterPropertiesSet()
-	 */
-	@Override
-=======
 	public RegisteredClient getClientConfiguration(ServerConfiguration issuer) {
 
 		return clients.get(issuer.getIssuer());
 	}
 
 	@PostConstruct
->>>>>>> 023dd440
 	public void afterPropertiesSet() throws Exception {
 		if (clients == null || clients.isEmpty()) {
 			throw new IllegalArgumentException("Clients map cannot be null or empty");
