--- conflicted
+++ resolved
@@ -45,12 +45,9 @@
 
 	private String accountChooserUrl;
 
-<<<<<<< HEAD
-=======
 	private Set<String> whitelist = new HashSet<String>();
 	private Set<String> blacklist = new HashSet<String>();
 
->>>>>>> 023dd440
 	/* (non-Javadoc)
 	 * @see org.mitre.openid.connect.client.service.IssuerService#getIssuer(javax.servlet.http.HttpServletRequest)
 	 */
@@ -134,11 +131,7 @@
 	/* (non-Javadoc)
 	 * @see org.springframework.beans.factory.InitializingBean#afterPropertiesSet()
 	 */
-<<<<<<< HEAD
-	@Override
-=======
 	@PostConstruct
->>>>>>> 023dd440
 	public void afterPropertiesSet() throws Exception {
 		if (Strings.isNullOrEmpty(this.accountChooserUrl)) {
 			throw new IllegalArgumentException("Account Chooser URL cannot be null or empty");
