--- conflicted
+++ resolved
@@ -20,7 +20,6 @@
 import java.math.BigInteger;
 import java.net.URLEncoder;
 import java.security.GeneralSecurityException;
-import java.security.Key;
 import java.security.KeyPair;
 import java.security.KeyPairGenerator;
 import java.security.NoSuchAlgorithmException;
@@ -29,6 +28,7 @@
 import java.security.SecureRandom;
 import java.security.Signature;
 import java.security.cert.CertificateException;
+import java.security.interfaces.RSAPublicKey;
 import java.security.spec.InvalidKeySpecException;
 import java.util.ArrayList;
 import java.util.Arrays;
@@ -48,18 +48,13 @@
 import org.apache.commons.lang.StringUtils;
 import org.apache.http.client.HttpClient;
 import org.apache.http.impl.client.DefaultHttpClient;
-import org.mitre.openid.connect.model.IdToken;
-import org.mitre.jwk.model.Jwk;
-import org.mitre.jwt.model.Jwt;
-import org.mitre.jwt.model.JwtHeader;
-import org.mitre.jwt.signer.AbstractJwtSigner;
 import org.mitre.jwt.signer.JwtSigner;
-import org.mitre.jwt.signer.impl.HmacSigner;
-import org.mitre.jwt.signer.impl.PlaintextSigner;
 import org.mitre.jwt.signer.impl.RsaSigner;
 import org.mitre.jwt.signer.service.JwtSigningAndValidationService;
-import org.mitre.jwt.signer.service.impl.DynamicJwtSigningAndValidationService;
+import org.mitre.jwt.signer.service.impl.JwtSigningAndValidationServiceDefault;
 import org.mitre.key.fetch.KeyFetcher;
+import org.mitre.openid.connect.config.OIDCServerConfiguration;
+import org.mitre.openid.connect.model.IdToken;
 import org.springframework.http.client.HttpComponentsClientHttpRequestFactory;
 import org.springframework.security.authentication.AuthenticationServiceException;
 import org.springframework.security.core.Authentication;
@@ -72,10 +67,7 @@
 import org.springframework.web.client.RestTemplate;
 import org.springframework.web.util.WebUtils;
 
-import com.google.common.base.Splitter;
-import com.google.common.collect.Lists;
 import com.google.gson.JsonElement;
-import com.google.gson.JsonObject;
 import com.google.gson.JsonParser;
 
 /**
@@ -477,7 +469,7 @@
 			// OpenIdConnectAuthenticationToken
 			
 			IdToken idToken = null;
-			DynamicJwtSigningAndValidationService jwtValidator = new DynamicJwtSigningAndValidationService(serverConfig.getX509SigningUrl(), serverConfig.getJwkSigningUrl(), serverConfig.getClientSecret()); 
+			JwtSigningAndValidationService jwtValidator = getValidatorForServer(serverConfig); 
 			
 			if (jsonRoot.getAsJsonObject().get("id_token") != null) {
 				
@@ -495,9 +487,10 @@
 				}
 
 				if(jwtValidator.validateSignature(jsonRoot.getAsJsonObject().get("id_token").getAsString())
+					&& idToken.getClaims().getIssuer() != null
 					&& idToken.getClaims().getIssuer().equals(serverConfig.getIssuer())
 					&& idToken.getClaims().getIssuer().equals(serverConfig.getClientId())
-					&& jwtValidator.isJwtExpired(idToken)
+					&& !jwtValidator.isJwtExpired(idToken)
 					&& jwtValidator.validateIssuedAt(idToken)){
 					
 	
@@ -529,7 +522,6 @@
 
 			String nonce = idToken.getClaims().getNonce();
 			
-<<<<<<< HEAD
 			if (StringUtils.isBlank(nonce)) {
 				
 				logger.error("ID token did not contain a nonce claim.");
@@ -538,13 +530,8 @@
 						"ID token did not contain a nonce claim.");
 			}
 			
-			Cookie nonceSignatureCookie = WebUtils.getCookie(request,
-					NONCE_SIGNATURE_COOKIE_NAME);
-
-=======
 			Cookie nonceSignatureCookie = WebUtils.getCookie(request, NONCE_SIGNATURE_COOKIE_NAME);
-			
->>>>>>> b1fc07bc
+
 			if (nonceSignatureCookie != null) {
 
 				String sigText = nonceSignatureCookie.getValue();
@@ -686,62 +673,48 @@
 	}
 	
 	
-	protected JwtSigningAndValidationService getValidatorForServer(OIDCServerConfiguration serverConfig) throws CertificateException, NoSuchAlgorithmException, InvalidKeySpecException {
+	protected JwtSigningAndValidationService getValidatorForServer(OIDCServerConfiguration serverConfig) {
 
 		if(getValidationServices().containsKey(serverConfig)){
 			return validationServices.get(serverConfig);
 		} else {
 						
-			HttpClient httpClient = new DefaultHttpClient();
-			HttpComponentsClientHttpRequestFactory httpFactory = new HttpComponentsClientHttpRequestFactory(httpClient);
-			RestTemplate restTemplate = new RestTemplate(httpFactory);
 			KeyFetcher keyFetch = new KeyFetcher();
 			PublicKey signingKey = null;
 			
-			String jsonString;
-
-			
+			// If the config has the X509 url, prefer that to the JWK
 			if(serverConfig.getX509SigningUrl() != null) {
-				try {
-					jsonString = restTemplate.getForObject(
-							serverConfig.getX509SigningUrl(), String.class);
-				} catch (HttpClientErrorException httpClientErrorException) {
-
-					throw new AuthenticationServiceException(
-							"Unable to obtain Access Token.");
+				signingKey = keyFetch.retrieveX509Key(serverConfig);
+				
+			} else {
+				// otherwise prefer the JWK
+				signingKey = keyFetch.retrieveJwkKey(serverConfig);
+			}
+			
+			if (signingKey != null) {
+				Map<String, JwtSigner> signers = new HashMap<String, JwtSigner>();
+				
+				if (signingKey instanceof RSAPublicKey) {
+					
+					RSAPublicKey rsaKey = (RSAPublicKey)signingKey;
+					
+					// build an RSA signer
+					// FIXME: where do we get the algorithm name?
+					RsaSigner signer = new RsaSigner("RS256", rsaKey, null);
+					
+					signers.put(serverConfig.getIssuer(), signer);
 				}
 				
-				signingKey = (PublicKey) keyFetch.retrieveX509Key(serverConfig);
+				JwtSigningAndValidationService signingAndValidationService = new JwtSigningAndValidationServiceDefault(signers);
+				
+				validationServices.put(serverConfig, signingAndValidationService);
+				
+				return signingAndValidationService;
 				
 			} else {
-				try {
-					jsonString = restTemplate.getForObject(serverConfig.getX509SigningUrl(), String.class);
-				} catch (HttpClientErrorException httpClientErrorException) {
-					
-					throw new AuthenticationServiceException("Unable to obtain Access Token.");
-				}
-				
-				signingKey = (PublicKey) keyFetch.retrieveJwkKey(serverConfig);
-			}
-			
-			DynamicJwtSigningAndValidationService signingAndValidationService = new DynamicJwtSigningAndValidationService(serverConfig.getX509SigningUrl(), serverConfig.getJwkSigningUrl(), serverConfig.getClientSecret());
-			
-			JwtHeader header = Jwt.parse(jsonString).getHeader();
-			String alg = header.getAlgorithm();
-			JwtSigner signer = null;
-			
-			if(alg.equals("HS256") || alg.equals("HS384") || alg.equals("HS512")){
-				signer = new HmacSigner(alg, signingKey.toString());
-			} else if (alg.equals("RS256") || alg.equals("RS384") || alg.equals("RS512")){
-				signer = new RsaSigner(alg, signingKey, null);
-			} else if (alg.equals("none")){
-				signer = new PlaintextSigner();
-			} else {
-				throw new IllegalArgumentException("Not an existing algorithm type");
-			}
-			
-			validationServices.put(serverConfig, signingAndValidationService);
-			return signingAndValidationService;
+				// if we can't build a validation service, return null
+				return null;
+			}
 		}
 
 	}
