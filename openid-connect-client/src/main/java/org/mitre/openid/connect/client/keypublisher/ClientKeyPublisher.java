/*******************************************************************************
 * Copyright 2013 The MITRE Corporation and the MIT Kerberos and Internet Trust Consortuim
 * 
 * Licensed under the Apache License, Version 2.0 (the "License");
 * you may not use this file except in compliance with the License.
 * You may obtain a copy of the License at
 * 
 *   http://www.apache.org/licenses/LICENSE-2.0
 * 
 * Unless required by applicable law or agreed to in writing, software
 * distributed under the License is distributed on an "AS IS" BASIS,
 * WITHOUT WARRANTIES OR CONDITIONS OF ANY KIND, either express or implied.
 * See the License for the specific language governing permissions and
 * limitations under the License.
 ******************************************************************************/


package org.mitre.openid.connect.client.keypublisher;

import java.util.Map;
import java.util.UUID;

import org.mitre.jwt.signer.service.JwtSigningAndValidationService;
import org.mitre.openid.connect.view.JwkKeyListView;
import org.springframework.beans.BeansException;
import org.springframework.beans.factory.config.ConfigurableListableBeanFactory;
import org.springframework.beans.factory.support.BeanDefinitionBuilder;
import org.springframework.beans.factory.support.BeanDefinitionRegistry;
import org.springframework.beans.factory.support.BeanDefinitionRegistryPostProcessor;
import org.springframework.web.servlet.ModelAndView;

import com.google.common.base.Strings;
import com.nimbusds.jose.jwk.JWK;

/**
 * @author jricher
 *
 */
public class ClientKeyPublisher implements BeanDefinitionRegistryPostProcessor {

	private JwtSigningAndValidationService signingAndValidationService;

	private String jwkPublishUrl;

	private BeanDefinitionRegistry registry;

	private String jwkViewName = "jwkKeyList";

	/**
<<<<<<< HEAD
	 * If either the jwkPublishUrl or x509PublishUrl fields are set on this bean, set up a listener on that URL to publish keys.
=======
	 * If the jwkPublishUrl field is set on this bean, set up a listener on that URL to publish keys.
>>>>>>> 023dd440
	 */
	@Override
	public void postProcessBeanFactory(ConfigurableListableBeanFactory beanFactory) throws BeansException {
		if (!Strings.isNullOrEmpty(getJwkPublishUrl())) {

			// add a mapping to this class
			BeanDefinitionBuilder clientKeyMapping = BeanDefinitionBuilder.rootBeanDefinition(ClientKeyPublisherMapping.class);
			// custom view resolver
			BeanDefinitionBuilder viewResolver = BeanDefinitionBuilder.rootBeanDefinition(JwkViewResolver.class);

			if (!Strings.isNullOrEmpty(getJwkPublishUrl())) {
				clientKeyMapping.addPropertyValue("jwkPublishUrl", getJwkPublishUrl());

				// randomize view name to make sure it doesn't conflict with local views
				jwkViewName = "jwkKeyList-" + UUID.randomUUID().toString();
				viewResolver.addPropertyValue("jwkViewName", jwkViewName);

				// view bean
				BeanDefinitionBuilder jwkView = BeanDefinitionBuilder.rootBeanDefinition(JwkKeyListView.class);
				registry.registerBeanDefinition("jwkKeyList", jwkView.getBeanDefinition());
				viewResolver.addPropertyReference("jwk", "jwkKeyList");
			}

			registry.registerBeanDefinition("clientKeyMapping", clientKeyMapping.getBeanDefinition());
			registry.registerBeanDefinition("jwkViewResolver", viewResolver.getBeanDefinition());

		}

	}

	/* (non-Javadoc)
	 * @see org.springframework.beans.factory.support.BeanDefinitionRegistryPostProcessor#postProcessBeanDefinitionRegistry(org.springframework.beans.factory.support.BeanDefinitionRegistry)
	 */
	@Override
	public void postProcessBeanDefinitionRegistry(BeanDefinitionRegistry registry) throws BeansException {
		this.registry = registry;
	}

	/**
	 * Return a view to publish all keys in JWK format. Only used if jwkPublishUrl is set.
	 * @return
	 */
	public ModelAndView publishClientJwk() {

		// map from key id to key
		Map<String, JWK> keys = signingAndValidationService.getAllPublicKeys();

<<<<<<< HEAD
		// TODO: check if keys are empty, return a 404 here or just an empty list?

=======
>>>>>>> 023dd440
		return new ModelAndView(jwkViewName, "keys", keys);
	}

	/**
	 * @return the jwkPublishUrl
	 */
	public String getJwkPublishUrl() {
		return jwkPublishUrl;
	}

	/**
	 * @param jwkPublishUrl the jwkPublishUrl to set
	 */
	public void setJwkPublishUrl(String jwkPublishUrl) {
		this.jwkPublishUrl = jwkPublishUrl;
	}

	/**
	 * @return the signingAndValidationService
	 */
	public JwtSigningAndValidationService getSigningAndValidationService() {
		return signingAndValidationService;
	}

	/**
	 * @param signingAndValidationService the signingAndValidationService to set
	 */
	public void setSigningAndValidationService(JwtSigningAndValidationService signingAndValidationService) {
		this.signingAndValidationService = signingAndValidationService;
	}


}<|MERGE_RESOLUTION|>--- conflicted
+++ resolved
@@ -47,11 +47,7 @@
 	private String jwkViewName = "jwkKeyList";
 
 	/**
-<<<<<<< HEAD
-	 * If either the jwkPublishUrl or x509PublishUrl fields are set on this bean, set up a listener on that URL to publish keys.
-=======
 	 * If the jwkPublishUrl field is set on this bean, set up a listener on that URL to publish keys.
->>>>>>> 023dd440
 	 */
 	@Override
 	public void postProcessBeanFactory(ConfigurableListableBeanFactory beanFactory) throws BeansException {
@@ -99,11 +95,6 @@
 		// map from key id to key
 		Map<String, JWK> keys = signingAndValidationService.getAllPublicKeys();
 
-<<<<<<< HEAD
-		// TODO: check if keys are empty, return a 404 here or just an empty list?
-
-=======
->>>>>>> 023dd440
 		return new ModelAndView(jwkViewName, "keys", keys);
 	}
 
