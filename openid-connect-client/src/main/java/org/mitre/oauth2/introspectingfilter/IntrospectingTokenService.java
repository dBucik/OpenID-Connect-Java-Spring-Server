/*******************************************************************************
 * Copyright 2013 The MITRE Corporation and the MIT Kerberos and Internet Trust Consortuim
 * 
 * Licensed under the Apache License, Version 2.0 (the "License");
 * you may not use this file except in compliance with the License.
 * You may obtain a copy of the License at
 * 
 *   http://www.apache.org/licenses/LICENSE-2.0
 * 
 * Unless required by applicable law or agreed to in writing, software
 * distributed under the License is distributed on an "AS IS" BASIS,
 * WITHOUT WARRANTIES OR CONDITIONS OF ANY KIND, either express or implied.
 * See the License for the specific language governing permissions and
 * limitations under the License.
 ******************************************************************************/


package org.mitre.oauth2.introspectingfilter;

import java.util.Date;
import java.util.HashMap;
import java.util.Map;
<<<<<<< HEAD
import java.util.Set;
=======
>>>>>>> 023dd440

import org.slf4j.LoggerFactory;
import org.springframework.security.core.Authentication;
import org.springframework.security.core.AuthenticationException;
<<<<<<< HEAD
import org.springframework.security.core.authority.AuthorityUtils;
import org.springframework.security.oauth2.common.OAuth2AccessToken;
import org.springframework.security.oauth2.common.util.OAuth2Utils;
=======
import org.springframework.security.oauth2.common.OAuth2AccessToken;
import org.springframework.security.oauth2.provider.AuthorizationRequest;
>>>>>>> 023dd440
import org.springframework.security.oauth2.provider.OAuth2Authentication;
import org.springframework.security.oauth2.provider.OAuth2Request;
import org.springframework.security.oauth2.provider.token.ResourceServerTokenServices;
import org.springframework.security.web.authentication.preauth.PreAuthenticatedAuthenticationToken;
import org.springframework.util.LinkedMultiValueMap;
import org.springframework.util.MultiValueMap;
import org.springframework.web.client.RestClientException;
import org.springframework.web.client.RestTemplate;

import com.google.gson.JsonElement;
import com.google.gson.JsonObject;
import com.google.gson.JsonParser;

<<<<<<< HEAD
public class IntrospectingTokenService implements ResourceServerTokenServices {


	private String clientId;
	private String clientSecret;
	private String introspectionUrl;

	// Inner class to store in the hash map
	private class TokenCacheObject { OAuth2AccessToken token; OAuth2Authentication auth;
	private TokenCacheObject(OAuth2AccessToken token, OAuth2Authentication auth) {
		this.token = token;
		this.auth = auth;
	}
	}
	private Map<String, TokenCacheObject> authCache = new HashMap<String, TokenCacheObject>();

	public String getIntrospectionUrl() {
		return introspectionUrl;
	}

	public void setIntrospectionUrl(String introspectionUrl) {
		this.introspectionUrl = introspectionUrl;
	}
=======
/**
 * This ResourceServerTokenServices implementation introspects incoming tokens at a
 * server's introspection endpoint URL and passes an Authentication object along
 * based on the response from the introspection endpoint.
 * @author jricher
 *
 */
public class IntrospectingTokenService implements ResourceServerTokenServices {

	private String clientId;
	private String clientSecret;
	private IntrospectionUrlProvider introspectionUrlProvider;
	private IntrospectionAuthorityGranter introspectionAuthorityGranter = new SimpleIntrospectionAuthorityGranter();

	// Inner class to store in the hash map
	private class TokenCacheObject {
		OAuth2AccessToken token;
		OAuth2Authentication auth;

		private TokenCacheObject(OAuth2AccessToken token, OAuth2Authentication auth) {
			this.token = token;
			this.auth = auth;
		}
	}

	private Map<String, TokenCacheObject> authCache = new HashMap<String, TokenCacheObject>();
>>>>>>> 023dd440

	public String getClientId() {
		return clientId;
	}

	public void setClientId(String clientId) {
		this.clientId = clientId;
	}

	public String getClientSecret() {
		return clientSecret;
	}

	public void setClientSecret(String clientSecret) {
		this.clientSecret = clientSecret;
	}

<<<<<<< HEAD
	// Check if there is a token and authentication in the cache
	//   and check if it is not expired.
	private TokenCacheObject checkCache(String key) {
		if(authCache.containsKey(key)) {
=======
	/**
	 * @return the introspectionUrlProvider
	 */
	public IntrospectionUrlProvider getIntrospectionUrlProvider() {
		return introspectionUrlProvider;
	}

	/**
	 * @param introspectionUrlProvider the introspectionUrlProvider to set
	 */
	public void setIntrospectionUrlProvider(IntrospectionUrlProvider introspectionUrlProvider) {
		this.introspectionUrlProvider = introspectionUrlProvider;
	}

	// Check if there is a token and authentication in the cache
	// and check if it is not expired.
	private TokenCacheObject checkCache(String key) {
		if (authCache.containsKey(key)) {
>>>>>>> 023dd440
			TokenCacheObject tco = authCache.get(key);
			if (tco.token.getExpiration().after(new Date())) {
				return tco;
			} else {
				// if the token is expired, don't keep things around.
				authCache.remove(key);
			}
		}
		return null;
	}

<<<<<<< HEAD
	private OAuth2Request createStoredRequest(final JsonObject token) {
		clientId = token.get("client_id").getAsString();
		Set<String> scopes = new HashSet<String>();
		for (JsonElement e : token.get("scope").getAsJsonArray()) {
			scopes.add(e.getAsString());
		}
		Map<String, String> parameters = new HashMap<String, String>();
		parameters.put("client_id", clientId);
		parameters.put("scope", OAuth2Utils.formatParameterList(scopes));
		OAuth2Request storedRequest = new OAuth2Request(parameters, clientId, null, true, scopes, null, null, null);
		return storedRequest;

	}

	// create a default authentication object with authority ROLE_API
	private Authentication createAuthentication(JsonObject token){
		// TODO: make role/authority configurable somehow
		return new PreAuthenticatedAuthenticationToken(token.get("subject").getAsString(), null, AuthorityUtils.createAuthorityList("ROLE_API"));
	}

	private OAuth2AccessToken createAccessToken(final JsonObject token, final String tokenString){
=======
	private AuthorizationRequest createAuthRequest(final JsonObject token) {
		AuthorizationRequest authReq = new AuthorizationRequestImpl(token);
		return authReq;
	}

	// create a default authentication object with authority ROLE_API
	private Authentication createAuthentication(JsonObject token) {
		// TODO: make role/authority configurable somehow
		return new PreAuthenticatedAuthenticationToken(token.get("sub").getAsString(), token, introspectionAuthorityGranter.getAuthorities(token));
	}

	private OAuth2AccessToken createAccessToken(final JsonObject token, final String tokenString) {
>>>>>>> 023dd440
		OAuth2AccessToken accessToken = new OAuth2AccessTokenImpl(token, tokenString);
		return accessToken;
	}

	// Validate a token string against the introspection endpoint,
<<<<<<< HEAD
	//   then parse it and store it in the local cache. Return true on
	//   sucess, false otherwise.
	private boolean parseToken(String accessToken) {
		String validatedToken = null;
		// Use the SpringFramework RestTemplate to send the request to the endpoint

		RestTemplate restTemplate = new RestTemplate();
		MultiValueMap<String, String> form = new LinkedMultiValueMap<String, String>();
		form.add("token",accessToken);
=======
	// then parse it and store it in the local cache. Return true on
	// sucess, false otherwise.
	private boolean parseToken(String accessToken) {

		// find out which URL to ask
		String introspectionUrl = introspectionUrlProvider.getIntrospectionUrl(accessToken);

		// Use the SpringFramework RestTemplate to send the request to the
		// endpoint
		String validatedToken = null;
		RestTemplate restTemplate = new RestTemplate();
		MultiValueMap<String, String> form = new LinkedMultiValueMap<String, String>();
		form.add("token", accessToken);
>>>>>>> 023dd440
		form.add("client_id", this.clientId);
		form.add("client_secret", this.clientSecret);

		try {
			validatedToken = restTemplate.postForObject(introspectionUrl, form, String.class);
		} catch (RestClientException rce) {
			// TODO: LOG THIS!?
			LoggerFactory.getLogger(IntrospectingTokenService.class).error("validateToken", rce);
		}
		if (validatedToken != null) {
			// parse the json
			JsonElement jsonRoot = new JsonParser().parse(validatedToken);
			if (!jsonRoot.isJsonObject()) {
				return false; // didn't get a proper JSON object
			}

			JsonObject tokenResponse = jsonRoot.getAsJsonObject();

			if (tokenResponse.get("error") != null) {
				// report an error?
				return false;
			}

<<<<<<< HEAD
			if (!tokenResponse.get("valid").getAsBoolean()){
=======
			if (!tokenResponse.get("active").getAsBoolean()) {
>>>>>>> 023dd440
				// non-valid token
				return false;
			}
			// create an OAuth2Authentication
<<<<<<< HEAD
			OAuth2Authentication auth = new OAuth2Authentication(createStoredRequest(tokenResponse), createAuthentication(tokenResponse));
			// create an OAuth2AccessToken
			OAuth2AccessToken token = createAccessToken(tokenResponse, accessToken);

			if (token.getExpiration().after(new Date())){
				// Store them in the cache
				authCache.put(accessToken, new TokenCacheObject(token,auth));
=======
			OAuth2Authentication auth = new OAuth2Authentication(createAuthRequest(tokenResponse), createAuthentication(tokenResponse));
			// create an OAuth2AccessToken
			OAuth2AccessToken token = createAccessToken(tokenResponse, accessToken);

			if (token.getExpiration().after(new Date())) {
				// Store them in the cache
				authCache.put(accessToken, new TokenCacheObject(token, auth));
>>>>>>> 023dd440

				return true;
			}
		}

		// If we never put a token and an authentication in the cache...
		return false;
	}

	@Override
	public OAuth2Authentication loadAuthentication(String accessToken) throws AuthenticationException {
<<<<<<< HEAD
		// First check if the in memory cache has an Authentication object, and that it is still valid
=======
		// First check if the in memory cache has an Authentication object, and
		// that it is still valid
>>>>>>> 023dd440
		// If Valid, return it
		TokenCacheObject cacheAuth = checkCache(accessToken);
		if (cacheAuth != null) {
			return cacheAuth.auth;
		} else {
			if (parseToken(accessToken)) {
				cacheAuth = authCache.get(accessToken);
				if (cacheAuth != null && (cacheAuth.token.getExpiration().after(new Date()))) {
					return cacheAuth.auth;
				} else {
					return null;
				}
			} else {
				return null;
			}
		}
	}

	@Override
	public OAuth2AccessToken readAccessToken(String accessToken) {
<<<<<<< HEAD
		// First check if the in memory cache has a Token object, and that it is still valid
=======
		// First check if the in memory cache has a Token object, and that it is
		// still valid
>>>>>>> 023dd440
		// If Valid, return it
		TokenCacheObject cacheAuth = checkCache(accessToken);
		if (cacheAuth != null) {
			return cacheAuth.token;
		} else {
			if (parseToken(accessToken)) {
				cacheAuth = authCache.get(accessToken);
				if (cacheAuth != null && (cacheAuth.token.getExpiration().after(new Date()))) {
					return cacheAuth.token;
				} else {
					return null;
				}
			} else {
				return null;
			}
		}
	}

}<|MERGE_RESOLUTION|>--- conflicted
+++ resolved
@@ -19,23 +19,15 @@
 
 import java.util.Date;
 import java.util.HashMap;
+import java.util.HashSet;
 import java.util.Map;
-<<<<<<< HEAD
 import java.util.Set;
-=======
->>>>>>> 023dd440
 
 import org.slf4j.LoggerFactory;
 import org.springframework.security.core.Authentication;
 import org.springframework.security.core.AuthenticationException;
-<<<<<<< HEAD
-import org.springframework.security.core.authority.AuthorityUtils;
 import org.springframework.security.oauth2.common.OAuth2AccessToken;
 import org.springframework.security.oauth2.common.util.OAuth2Utils;
-=======
-import org.springframework.security.oauth2.common.OAuth2AccessToken;
-import org.springframework.security.oauth2.provider.AuthorizationRequest;
->>>>>>> 023dd440
 import org.springframework.security.oauth2.provider.OAuth2Authentication;
 import org.springframework.security.oauth2.provider.OAuth2Request;
 import org.springframework.security.oauth2.provider.token.ResourceServerTokenServices;
@@ -49,31 +41,6 @@
 import com.google.gson.JsonObject;
 import com.google.gson.JsonParser;
 
-<<<<<<< HEAD
-public class IntrospectingTokenService implements ResourceServerTokenServices {
-
-
-	private String clientId;
-	private String clientSecret;
-	private String introspectionUrl;
-
-	// Inner class to store in the hash map
-	private class TokenCacheObject { OAuth2AccessToken token; OAuth2Authentication auth;
-	private TokenCacheObject(OAuth2AccessToken token, OAuth2Authentication auth) {
-		this.token = token;
-		this.auth = auth;
-	}
-	}
-	private Map<String, TokenCacheObject> authCache = new HashMap<String, TokenCacheObject>();
-
-	public String getIntrospectionUrl() {
-		return introspectionUrl;
-	}
-
-	public void setIntrospectionUrl(String introspectionUrl) {
-		this.introspectionUrl = introspectionUrl;
-	}
-=======
 /**
  * This ResourceServerTokenServices implementation introspects incoming tokens at a
  * server's introspection endpoint URL and passes an Authentication object along
@@ -100,7 +67,6 @@
 	}
 
 	private Map<String, TokenCacheObject> authCache = new HashMap<String, TokenCacheObject>();
->>>>>>> 023dd440
 
 	public String getClientId() {
 		return clientId;
@@ -118,12 +84,6 @@
 		this.clientSecret = clientSecret;
 	}
 
-<<<<<<< HEAD
-	// Check if there is a token and authentication in the cache
-	//   and check if it is not expired.
-	private TokenCacheObject checkCache(String key) {
-		if(authCache.containsKey(key)) {
-=======
 	/**
 	 * @return the introspectionUrlProvider
 	 */
@@ -142,7 +102,6 @@
 	// and check if it is not expired.
 	private TokenCacheObject checkCache(String key) {
 		if (authCache.containsKey(key)) {
->>>>>>> 023dd440
 			TokenCacheObject tco = authCache.get(key);
 			if (tco.token.getExpiration().after(new Date())) {
 				return tco;
@@ -154,7 +113,6 @@
 		return null;
 	}
 
-<<<<<<< HEAD
 	private OAuth2Request createStoredRequest(final JsonObject token) {
 		clientId = token.get("client_id").getAsString();
 		Set<String> scopes = new HashSet<String>();
@@ -166,46 +124,18 @@
 		parameters.put("scope", OAuth2Utils.formatParameterList(scopes));
 		OAuth2Request storedRequest = new OAuth2Request(parameters, clientId, null, true, scopes, null, null, null);
 		return storedRequest;
-
-	}
-
-	// create a default authentication object with authority ROLE_API
-	private Authentication createAuthentication(JsonObject token){
-		// TODO: make role/authority configurable somehow
-		return new PreAuthenticatedAuthenticationToken(token.get("subject").getAsString(), null, AuthorityUtils.createAuthorityList("ROLE_API"));
-	}
-
-	private OAuth2AccessToken createAccessToken(final JsonObject token, final String tokenString){
-=======
-	private AuthorizationRequest createAuthRequest(final JsonObject token) {
-		AuthorizationRequest authReq = new AuthorizationRequestImpl(token);
-		return authReq;
-	}
-
-	// create a default authentication object with authority ROLE_API
+	}
+
 	private Authentication createAuthentication(JsonObject token) {
-		// TODO: make role/authority configurable somehow
 		return new PreAuthenticatedAuthenticationToken(token.get("sub").getAsString(), token, introspectionAuthorityGranter.getAuthorities(token));
 	}
 
 	private OAuth2AccessToken createAccessToken(final JsonObject token, final String tokenString) {
->>>>>>> 023dd440
 		OAuth2AccessToken accessToken = new OAuth2AccessTokenImpl(token, tokenString);
 		return accessToken;
 	}
 
 	// Validate a token string against the introspection endpoint,
-<<<<<<< HEAD
-	//   then parse it and store it in the local cache. Return true on
-	//   sucess, false otherwise.
-	private boolean parseToken(String accessToken) {
-		String validatedToken = null;
-		// Use the SpringFramework RestTemplate to send the request to the endpoint
-
-		RestTemplate restTemplate = new RestTemplate();
-		MultiValueMap<String, String> form = new LinkedMultiValueMap<String, String>();
-		form.add("token",accessToken);
-=======
 	// then parse it and store it in the local cache. Return true on
 	// sucess, false otherwise.
 	private boolean parseToken(String accessToken) {
@@ -219,7 +149,6 @@
 		RestTemplate restTemplate = new RestTemplate();
 		MultiValueMap<String, String> form = new LinkedMultiValueMap<String, String>();
 		form.add("token", accessToken);
->>>>>>> 023dd440
 		form.add("client_id", this.clientId);
 		form.add("client_secret", this.clientSecret);
 
@@ -243,32 +172,18 @@
 				return false;
 			}
 
-<<<<<<< HEAD
-			if (!tokenResponse.get("valid").getAsBoolean()){
-=======
 			if (!tokenResponse.get("active").getAsBoolean()) {
->>>>>>> 023dd440
 				// non-valid token
 				return false;
 			}
 			// create an OAuth2Authentication
-<<<<<<< HEAD
 			OAuth2Authentication auth = new OAuth2Authentication(createStoredRequest(tokenResponse), createAuthentication(tokenResponse));
 			// create an OAuth2AccessToken
 			OAuth2AccessToken token = createAccessToken(tokenResponse, accessToken);
 
-			if (token.getExpiration().after(new Date())){
-				// Store them in the cache
-				authCache.put(accessToken, new TokenCacheObject(token,auth));
-=======
-			OAuth2Authentication auth = new OAuth2Authentication(createAuthRequest(tokenResponse), createAuthentication(tokenResponse));
-			// create an OAuth2AccessToken
-			OAuth2AccessToken token = createAccessToken(tokenResponse, accessToken);
-
 			if (token.getExpiration().after(new Date())) {
 				// Store them in the cache
 				authCache.put(accessToken, new TokenCacheObject(token, auth));
->>>>>>> 023dd440
 
 				return true;
 			}
@@ -280,12 +195,8 @@
 
 	@Override
 	public OAuth2Authentication loadAuthentication(String accessToken) throws AuthenticationException {
-<<<<<<< HEAD
-		// First check if the in memory cache has an Authentication object, and that it is still valid
-=======
 		// First check if the in memory cache has an Authentication object, and
 		// that it is still valid
->>>>>>> 023dd440
 		// If Valid, return it
 		TokenCacheObject cacheAuth = checkCache(accessToken);
 		if (cacheAuth != null) {
@@ -306,12 +217,8 @@
 
 	@Override
 	public OAuth2AccessToken readAccessToken(String accessToken) {
-<<<<<<< HEAD
-		// First check if the in memory cache has a Token object, and that it is still valid
-=======
 		// First check if the in memory cache has a Token object, and that it is
 		// still valid
->>>>>>> 023dd440
 		// If Valid, return it
 		TokenCacheObject cacheAuth = checkCache(accessToken);
 		if (cacheAuth != null) {
